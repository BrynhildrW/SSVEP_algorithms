<<<<<<< HEAD
$$
\begin{align}
\notag \hat{\pmb{\psi}} &= \underset{\pmb{\psi}}{\arg\max} \sum_{s=1}^{N_s} {\left( \dfrac{\pmb{\psi} {\tilde{\pmb{w}}^{(s)}}^T}{\left\| \pmb{\psi} \right\|_2 \left\| \tilde{\pmb{w}}^{(s)} \right\|_2} \right)}^2 = \underset{\pmb{\psi}}{\arg\max} \dfrac{\pmb{\psi} \pmb{C}_{\pmb{w}} {\pmb{\psi}}^T}{\pmb{\psi} {\pmb{\psi}}^T}, \ \ \ \ \pmb{C}_{\pmb{w}} = \sum_{s=1}^{N_s} {\tilde{\pmb{w}}^{(s)}}^T \tilde{\pmb{w}}^{(s)}, \ \ \tilde{\pmb{w}}^{(s)} = \dfrac{\pmb{w}^{(s)}}{\left\| \pmb{w}^{(s)} \right\|_2}\\
\notag \ \\
\notag \hat{\pmb{\gamma}} &= \underset{\pmb{\gamma}}{\arg\max} \sum_{s=1}^{N_s} {\left( \dfrac{\pmb{\gamma} {\tilde{\pmb{r}}^{(s)}}^T}{\left\| \pmb{\gamma} \right\|_2 \left\| \tilde{\pmb{r}}^{(s)} \right\|_2} \right)}^2 = \underset{\pmb{\gamma}}{\arg\max} \dfrac{\pmb{\gamma} \pmb{C}_{\pmb{r}} {\pmb{\gamma}}^T}{\pmb{\gamma} {\pmb{\gamma}}^T}, \ \ \ \ \pmb{C}_{\pmb{r}} = \sum_{s=1}^{N_s} {\tilde{\pmb{r}}^{(s)}}^T \tilde{\pmb{r}}^{(s)}, \ \ \tilde{\pmb{r}}^{(s)} = \dfrac{\pmb{r}^{(s)}}{\left\| \pmb{r}^{(s)} \right\|_2}
\end{align}
$$
$$
\begin{align}
\notag \hat{\pmb{\psi}} &= \underset{\pmb{\psi}}{\arg\min} \left\| \pmb{\psi} \pmb{A}_{\pmb{\psi}} - \pmb{b}_{\pmb{\psi}} \right\|_F^2, \ \ \ \ \pmb{A}_{\pmb{\psi}} =
\begin{bmatrix}
\tilde{\pmb{w}}^{(1)} \bar{\pmb{X}}_1^{(1)} & \tilde{\pmb{w}}^{(1)} \bar{\pmb{X}}_2^{(1)} & \cdots & \tilde{\pmb{w}}^{(1)} \bar{\pmb{X}}_{N_e}^{(1)}\\
\ \\
\tilde{\pmb{w}}^{(2)} \bar{\pmb{X}}_1^{(2)} & \tilde{\pmb{w}}^{(2)} \bar{\pmb{X}}_2^{(2)} & \cdots & \tilde{\pmb{w}}^{(2)} \bar{\pmb{X}}_{N_e}^{(2)}\\
\ \\
\vdots & \vdots & \ddots & \vdots\\
\ \\
\tilde{\pmb{w}}^{(N_s)} \bar{\pmb{X}}_1^{(N_s)} & \tilde{\pmb{w}}^{(N_s)} \bar{\pmb{X}}_2^{(N_s)} & \cdots & \tilde{\pmb{w}}^{(N_s)} \bar{\pmb{X}}_{N_e}^{(N_s)}\\
\end{bmatrix}, \ \ \pmb{b}_{\pmb{\psi}} =
\begin{bmatrix}
\tilde{\pmb{w}}^{(\tau)} \bar{\pmb{X}}_1^{(\tau)} & \tilde{\pmb{w}}^{(\tau)} \bar{\pmb{X}}_2^{(\tau)} & \cdots & \tilde{\pmb{w}}^{(\tau)} \bar{\pmb{X}}_{N_e}^{(\tau)}
\end{bmatrix}\\
\notag \ \\
\notag \hat{\pmb{\gamma}} &= \underset{\pmb{\gamma}}{\arg\min} \left\| \pmb{\gamma} \pmb{A}_{\pmb{\gamma}} - \pmb{b}_{\pmb{\gamma}} \right\|_F^2, \ \ \ \ \pmb{A}_{\pmb{\gamma}} =
\begin{bmatrix}
\tilde{\pmb{r}}^{(1)} \bar{\pmb{H}}_1^{(1)} & \tilde{\pmb{r}}^{(1)} \bar{\pmb{H}}_2^{(1)} & \cdots & \tilde{\pmb{r}}^{(1)} \bar{\pmb{H}}_{N_e}^{(1)}\\
\ \\
\tilde{\pmb{r}}^{(2)} \bar{\pmb{H}}_1^{(2)} & \tilde{\pmb{r}}^{(2)} \bar{\pmb{H}}_2^{(2)} & \cdots & \tilde{\pmb{r}}^{(2)} \bar{\pmb{H}}_{N_e}^{(2)}\\
\ \\
\vdots & \vdots & \ddots & \vdots\\
\ \\
\tilde{\pmb{r}}^{(N_s)} \bar{\pmb{H}}_1^{(N_s)} & \tilde{\pmb{r}}^{(N_s)} \bar{\pmb{H}}_2^{(N_s)} & \cdots & \tilde{\pmb{r}}^{(N_s)} \bar{\pmb{H}}_{N_e}^{(N_s)}\\
\end{bmatrix}, \ \ \pmb{b}_{\pmb{\gamma}} =
\begin{bmatrix}
\tilde{\pmb{r}}^{(\tau)} \bar{\pmb{H}}_1^{(\tau)} & \tilde{\pmb{r}}^{(\tau)} \bar{\pmb{H}}_2^{(\tau)} & \cdots & \tilde{\pmb{r}}^{(\tau)} \bar{\pmb{H}}_{N_e}^{(\tau)}
\end{bmatrix}\\
\end{align}
$$
$$
\begin{align}
\notag \hat{\pmb{P}}_{\pmb{r}} &= \underset{\pmb{P}_{\pmb{r}}}{\arg\min} \dfrac{1 - \rho}{N_s} \sum_{s=1}^{N_s} \left\| \pmb{r}^{(s)} \pmb{P}_{\pmb{r}} - \pmb{r}^{(\tau)} \right\|_F^2 + \rho \left\| \pmb{P}_{\pmb{r}} \right\|_F^2\\
\notag \ \\
\notag \hat{\pmb{P}}_{\pmb{w},k} &= \underset{\pmb{P}_{\pmb{w},k}}{\arg\min} \dfrac{1 - \rho}{N_s} \sum_{s=1}^{N_s} \left\| \pmb{w}^{(s)} \bar{\pmb{X}}_k^{(s)} \pmb{P}_{\pmb{w},k} - \pmb{w}^{(\tau)} \bar{\pmb{X}}_k^{(\tau)} \right\|_F^2 + \rho \left\| \pmb{P}_{\pmb{w},k} \right\|_F^2\\
\end{align}
$$
$$
\eta_{\pmb{r}}^{(s)} = \dfrac{{\rm corr} \left( \pmb{r}^{(\tau)}, \ \ \pmb{r}^{(s)} \right)}{\sum_{s=1}^{N_s} {\rm corr} \left( \pmb{r}^{(\tau)}, \ \ \pmb{r}^{(s)} \right)}, \ \ \ \ \eta_{\pmb{w}}^{(s)} = \dfrac{\sum_{k=1}^{N_e} {\rm corr} \left( \pmb{w}^{(\tau)} \bar{\pmb{X}}_k^{(\tau)}, \ \ \pmb{w}^{(s)} \bar{\pmb{X}}_k^{(s)} \right)}{\sum_{s=1}^{N_s} \sum_{k=1}^{N_e} {\rm corr} \left( \pmb{w}^{(\tau)} \bar{\pmb{X}}_k^{(\tau)}, \ \ \pmb{w}^{(s)} \bar{\pmb{X}}_k^{(s)} \right)}
$$
$$
\hat{\pmb{P}}^{(\tau, s)} = \underset{\pmb{P}^{(\tau, s)}}{\arg\min} \left\| \pmb{r}^{(s)} - \pmb{r}^{(\tau)} {\pmb{P}^{(\tau, s)}}^T \right\|_F^2, \ \ \ \ s.t. \ \ \pmb{P}^{(\tau, s)} {\pmb{P}^{(\tau, s)}}^T = \pmb{I}
$$
$$
\begin{cases}
\hat{\pmb{A}}_k^{(s)} = \underset{\pmb{A}_k^{(s)}}{\arg\min} \dfrac{1}{N_t^{(s)}} \left\| \pmb{A}_k^{(s)} \pmb{w}^{(s)} \bar{\pmb{X}}_k^{(s)} - \pmb{X}_k^{i,(s)} \right\|_F^2\\
\ \\
\hat{\pmb{A}}_k^{(\tau)} = \underset{\pmb{A}_k^{(\tau)}}{\arg\min} \dfrac{1}{N_t^{(\tau)}} \left\| \pmb{A}_k^{(\tau)} \pmb{w}^{(\tau)} \bar{\pmb{X}}_k^{(\tau)} - \pmb{X}_k^{i,(\tau)} \right\|_F^2\\
\end{cases}, \ \ \ \ \hat{\pmb{P}}_k^{(\tau, s)} = \underset{\pmb{P}_k^{(\tau, s)}}{\arg\min} \left\| \hat{\pmb{A}}_k^{(s)} - \hat{\pmb{A}}_k^{(\tau)} {\pmb{P}_k^{(\tau, s)}}^T \right\|_F^2, \ \ \ \ s.t. \ \ \pmb{P}_k^{(\tau, s)} {\pmb{P}_k^{(\tau, s)}}^T = \pmb{I}
$$

$$
\rho_k = {\rm corr} \left( {\hat{\pmb{P}}_k^{(\tau, s)}}^T \hat{\pmb{w}}^{(\tau)} \pmb{\mathcal{X}}, \ \ \hat{\pmb{w}}^{(s)} \bar{\pmb{X}}_k^{(s)} \right)
$$
$$
\hat{\pmb{Q}}_k^{(s)} = \underset{\pmb{Q}_k^{(s)}}{\arg\min} \left\| {\pmb{Q}_k^{(s)}}^T \pmb{C}_k^{(s)} \pmb{Q}_k^{(s)} - \pmb{C}_k^{(\tau)} \right\|_F^2, \ \ \ \ \hat{\pmb{Q}}_k^{(s)} = {\pmb{C}_k^{(s)}}^{-\frac{1}{2}} {\pmb{C}_k^{(\tau)}}^{\frac{1}{2}}
$$

$$
\pmb{C}_k^{(s)} = \dfrac{1}{N_t^{(s)} N_p - 1} \sum_{i=1}^{N_t^{(s)}} \pmb{X}_k^{i,(s)} {\pmb{X}_k^{i,(s)}}^T, \ \ \ \ 
\begin{cases}
\pmb{C}_k^{(\tau)} = \dfrac{1}{N_t^{(\tau)} N_p - 1} \sum_{i=1}^{N_t^{(\tau)}} \pmb{X}_k^{i,(\tau)} {\pmb{X}_k^{i,(\tau)}}^T\\
\ \\
\pmb{C}^{(\tau)} = \dfrac{1}{N_p - 1} \pmb{\mathcal{X}} {\pmb{\mathcal{X}}}^T
\end{cases}
$$

$$
\rho_k = {\rm corr} \left( \hat{\pmb{w}}^{(\tau)} \pmb{\mathcal{X}}, \ \ \hat{\pmb{w}}^{(\tau)} {\hat{\pmb{Q}}_k^{(s)}}^T \bar{\pmb{X}}_k^{(s)}\right) \ \ {\rm or} \ \ \rho_k = {\rm corr} \left( \hat{\pmb{w}}^{(s)} {\hat{\pmb{Q}}_k^{(s)}}^{-T} \pmb{\mathcal{X}}, \ \ \hat{\pmb{w}}^{(s)} \bar{\pmb{X}}_k^{(s)}\right)
$$
$$
\rho_{k,1} = \dfrac{1}{N_s} \sum_{s=1}^{N_s} {\rm corr} \left( \tilde{\pmb{w}}_k^{(s)} \pmb{\mathcal{X}}, \ \ \tilde{\pmb{r}}_k^{(s)} \pmb{H}_k \right), \ \ \ \ \rho_{k,2} = {\rm corr} \left( \hat{\pmb{\psi}}_k \pmb{\mathcal{X}}, \ \ \hat{\pmb{\gamma}}_k \pmb{H}_k \right), \ \ \ \ \rho_{k,3} = {\rm CCA} \left( \pmb{\mathcal{X}}, \ \ \pmb{Y}_k \right), \ \ \ \ \rho_{k,4} = \dfrac{1}{N_s} \sum_{s=1}^{N_s} {\rm corr} \left( \tilde{\pmb{w}} \pmb{\mathcal{X}}, \ \ \tilde{\pmb{r}} \pmb{H}_k \right), \ \ \ \ \rho_{k,5} = {\rm corr} \left( \hat{\pmb{\psi}} \pmb{\mathcal{X}}, \ \ \hat{\pmb{\gamma}} \pmb{H}_k \right)\\
$$
=======
# 基于数据域泛化的跨个体迁移学习
## Cross-Subject Transfer Method Based on Domain Generalization
***

[论文链接][CSTMBDG]

这次我们来学习一篇产自西安电子科技大学的文章，除了数学公式的符号略有些不明所以之外（但是慢慢看还是能看懂的，比 TDCA 那篇好一些），我认为他们的工作量压缩在短短的一篇 TNSRE 属实是有些明珠暗投（~~不会跟 TL-TRCA 一样又是调参怪吧~~）。另外文章中存在一些诡异的细节，更进一步加深了我的怀疑。不过在测试之前，总的来看他们的工作量还是相当充实的，算法设计理念也令人耳目一新。

除去 Domain Generalization 的部分不提，本文设计的个体模型训练方法（详见 TL-TRCA 章节我对迁移学习算法框架的描述）在理念上与 ms-TRCA 比较相似，都是利用了多个邻近目标对注视目标数据进行补充和优化。但是 ms-TRCA 对于“邻近”的定义是基于刺激频率的，而本文的定义是基于刺激实际空间位置的。例如下图所示的经典低频 40 指令集 JFPM 编码范式：

![40指令JFPM编码示意图](/SSVEP_algorithms/数据增强%20&%20迁移学习算法/20230903.png)

假设邻近目标数目设定为 4，按照 ms-TRCA 的思路，9.2 Hz 刺激的“邻近目标”是 8.8 Hz、9.0 Hz、9.4 Hz 以及 9.6 Hz。而本文设计的“邻近目标”为 9.0 Hz、8.2 Hz、9.4 Hz 以及 10.2 Hz。非常惭愧的是，本人在一年前（2022年 9 月）也曾想到这样的设计，当时对比的结果是与 ms-TRCA 差别不大（自采数据集，样本较多），因此未能继续深入探索。该团队的一项针对公开数据集的研究表明，这种差别其实还是存在的。我们会在另一篇简短的专栏中看到这项研究。

![邻近目标定义](/SSVEP_algorithms/数据增强%20&%20迁移学习算法/20230925-1.png)

本文在此基础上设计了一套无监督迁移学习算法，通过一系列操作获得了三种无监督空间滤波器以及两种基于源域真实数据训练获得的迁移模板，在 UCSD 数据集、Benchmark 数据集以及一个自采数据集上都取得了亮眼的效果。记源受试者个数为 $N_s$（索引 $s$）、数据类别总数为 $N_e$（无类别缺失情况，索引 $k$），源域个体可用训练样本数目为 $N_t^{(s)}$（索引 $i$）、可用导联总数为 $N_c$、单试次采样点数为 $N_p$。第 $s$ 号源受试者的第 $k$ 类别、第 $i$ 试次多导联数据记为 $\pmb{X}_k^{i,(s)} \in \mathbb{R}^{N_c \times N_p}$。将每一个目标试次 $i$ 视为未知的“测试数据”，源受试者的其余试次（$N_t^{(s)}-1$ ）被用作“训练数据”，因此本文设计的算法步骤将以“留一法”的方式多次执行，并通过叠加平均获得最终模型。根据前述说明，$\pmb{X}_k^{i,(s)}$ 的周边区域存在 $N_n$ 个邻近单元数据，以 $n$ 为索引记为 $\pmb{X}_{k,(n)}^{i,(s)} \in \mathbb{R}^{N_c \times N_p}$。

接下来正式进入算法公式的说明部分。首先是算法第一步：
> Learning the **internally-invariant** spatial filter and template for each source subject to extract common frequency information across neighboring stimuli.

原文中的 Internally-invariant spatial filter 可以理解为受试者个体内、周边区域内通用的空间滤波器（类似 ms-(e)TRCA）。第 $k$ 目标、第 $i$ 试次的训练数据集 $\left\{ \pmb{X}_k^{i_r,(s)} \right\}$（排除了第 $i$ 试次的其余试次数据）与相同试次索引、第 $n$ 个邻近目标的训练数据集 $\left\{ \pmb{X}_{k,(n)}^{i_r,(s)} \right\}$ 分别为：
$$
    \left\{ \pmb{X}_k^{i_r,(s)} \right\} = \left\{ \pmb{X}_k^{j,(s)} \ | \ j \in [1,N_t^{(s)}], j \ne i \right\}, \ \ \ \left\{ \pmb{X}_{k,(n)}^{i_r,(s)} \right\} = \left\{ \pmb{X}_{k,(n)}^{j,(s)} \ | \ j \in [1,N_t^{(s)}], j \ne i \right\}
    \tag{1}
$$
对照原文的示意图应该更好理解：本节专栏中的 $\left\{ \pmb{X}_k^{i_r,(s)} \right\}$ 对应于图中的 $\pmb{\mathcal{X}}_n^b$（$k$ 对应 $n$，$i_r$ 对应 $b$），$\left\{ \pmb{X}_{k,(n)}^{i_r,(s)} \right\}$ 对应图中的 $\pmb{\mathcal{X}}_{n^h}^b$（$n$ 对应 $h$）。

![数据划分示意图](/SSVEP_algorithms/数据增强%20&%20迁移学习算法/20230903-2.png)

之所以不使用原文的字母标记，一是因为不符合我个人的标记习惯，二是我认为文章的字符标记略显随意，没有与英文单词首字母对应，后面还更换过一次标记方法。当然字符标记都是细枝末节的小问题，我个人认为这里牵涉到一个更为关键的问题：**为什么邻近目标的试次索引要与注视目标保持一致**？**为什么不同受试者的试次索引也要保持一致**？这些数据明明在时间上是完全隔离的呀？而且如果经过前期数据清洗后，各类别数据的样本容量不一致怎么办？本文使用的公开数据集是包装完好的，能够避免这个问题，但依然无法解释索引一致的奇怪要求。这样的问题居然没有审稿人指出，文章也没有据此进行讨论，属实诡异。按原文描述，在 internally-invariant 训练阶段，$\left\{ \pmb{X}_k^{i_r,(s)} \right\}$ 与 $\left\{ \pmb{X}_{k,(n)}^{i_r,(s)} \right\}$ 整合构成面向 $\pmb{X}_k^{i,(s)}$ 的训练数据集，按照 ms-TRCA 的方式构建目标函数：
$$
    \bar{\pmb{X}}_k^{i_r,(s)} = \dfrac{1}{N_t^{(s)}-1} \sum_{j=1,j \ne i}^{N_t^{(s)}} \pmb{X}_k^{j,(s)}, \ \ \ \bar{\pmb{X}}_{k,(n)}^{i_r,(s)} = \dfrac{1}{N_t^{(s)}-1} \sum_{j=1,j \ne i}^{N_t^{(s)}} \pmb{X}_{k,(n)}^{j,(s)}
    \tag{2}
$$
$$
    \begin{align}
        \notag
        \pmb{S}_k^{i_r,(s)} &= \bar{\pmb{X}}_k^{i_r,(s)} {\bar{\pmb{X}}_k^{i_r,(s)}}^T + \sum_{n=1}^{N_n} \bar{\pmb{X}}_{k,(n)}^{i_r,(s)} {\bar{\pmb{X}}_{k,(n)}^{i_r,(s)}}^T\\
        \notag \ \\
        \notag
        \pmb{Q}_k^{i_r,(s)} &= \sum_{j=1,j \ne i}^{N_t^{(s)}} \pmb{X}_k^{j,(s)} {\pmb{X}_k^{j,(s)}}^T + \sum_{n=1}^{N_n} \sum_{j=1,j \ne i}^{N_t^{(s)}} \pmb{X}_{k,(n)}^{j,(s)} {\pmb{X}_{k,(n)}^{j,(s)}}^T
    \end{align}
    \tag{3}
$$
$$
    \hat{\pmb{w}}_k^{i_r,(s)} = \underset{\pmb{w}_k^{i_r,(s)}} \argmax \dfrac{\pmb{w}_k^{i_r,(s)} \pmb{S}_k^{i_r,(s)} {\pmb{w}_k^{i_r,(s)}}^T} {\pmb{w}_k^{i_r,(s)} \pmb{Q}_k^{i_r,(s)} {\pmb{w}_k^{i_r,(s)}}^T}
    \tag{4}
$$
获得空间滤波器 $\hat{\pmb{w}}_k^{i_r,(s)} \in \mathbb{R}^{1 \times N_c}$ 之后，对第 $i$ 试次训练数据集 $\left\{ \pmb{X}_k^{i_r,(s)} \right\}$ 的叠加平均结果计算 internally-invariant 模板 $\pmb{T}_k^{i_r,(s)}$：
$$
    \pmb{T}_k^{i_r,(s)} = \hat{\pmb{w}}_k^{i_r,(s)} \bar{\pmb{X}}_k^{i_r,(s)} \in \mathbb{R}^{1 \times N_p}
    \tag{5}
$$
这些公式看着很复杂，但其实我们只需理清一个关键思路：ms-TRCA 干了什么？它把对应不同类别索引的数据协方差矩阵加在一起，计算得到的空间滤波器给其中某一个类别用，表面上是扩增了目标类别的训练样本量，本质上是挪用了其它类别数据的相关信息。本文在 internally-invariant 阶段所做的事与 ms-TRCA 基本一致，唯二的区别在于：

（1）ms-TRCA 划分类别组的依据是索引顺序，本文算法的依据是空间位置，最后叠加了 $N_n +1$ 个类别的数据协方差矩阵；

（2）ms-TRCA 把能用的训练试次全部用上，做一锤子买卖，本文算法根据留一法思想，每次剔除一个试次 $i$，该试次索引通用于目标类别和周边类别数据集，剩下的数据（上标 $i_r$）训练模型，最后叠加平均多个轮次的训练结果。

接下来是第二步工作：

> Calculating the **mutually-invariant** spatial filter and template from all source subjects to learn common knowledge shared across subjects.

文中提到的 mutually-invariant 空间滤波器是一种面向源域全体受试者的、单类别的个体间相关性最大化处理方法，其构建思路是使得数据的个体间协方差最大化、个体内方差最小化，可以理解为 TRCA 模型在个体间层面的延续。个体间协方差矩阵每次只计算两位受试者（共计 $C_{N_s}^2$ 次）：
$$
    \pmb{P}_k^{i_r} = \dfrac{1}{N_s(N_s-1)} \sum_{s_1=1}^{N_s} \sum_{s_2=1, \ s_2 \ne s_1}^{N_s} \left( \bar{\pmb{X}}_k^{i_r,(s_1)} {\bar{\pmb{X}}_k^{i_r,(s_2)}}^T + \sum_{n=1}^{N_n} \bar{\pmb{X}}_{k,(n)}^{i_r,(s_1)} {\bar{\pmb{X}}_{k,(n)}^{i_r,(s_2)}}^T \right)
    \tag{6}
$$
$$
    \pmb{R}_k^{i_r} = \dfrac{1}{N_s} \sum_{s=1}^{N_s} \left( \bar{\pmb{X}}_k^{i_r,(s)} {\bar{\pmb{X}}_k^{i_r,(s)}}^T + \sum_{n=1}^{N_n} \bar{\pmb{X}}_{k,(n)}^{i_r,(s)} {\bar{\pmb{X}}_{k,(n)}^{i_r,(s)}}^T \right)
    \tag{7}
$$
类似 TRCA 公式的化简步骤，令 $\bar{\pmb{X}}_k^{i_r,a}=\dfrac{1}{N_s} \sum_{s=1}^{N_s} \bar{\pmb{X}}_k^{i_r,(s)}$、$\bar{\pmb{X}}_{k,(n)}^{i_r,a}=\dfrac{1}{N_s} \sum_{s=1}^{N_s} \bar{\pmb{X}}_{k,(n)}^{i_r,(s)}$，则有：
$$
    \begin{align}
        \notag
        \pmb{P}_k^{i_r} &= \dfrac{1}{N_s(N_s-1)} \left[ \left( N_s^2 \bar{\pmb{X}}_k^{i_r,a} {\bar{\pmb{X}}_k^{i_r,a}}^T - \sum_{s=1}^{N_s} \bar{\pmb{X}}_k^{i_r,(s)} {\bar{\pmb{X}}_k^{i_r,(s)}}^T \right) + \sum_{n=1}^{N_n} \left( N_s^2 \bar{\pmb{X}}_{k,(n)}^{i_r,a} {\bar{\pmb{X}}_{k,(n)}^{i_r,a}}^T - \sum_{s=1}^{N_s} \bar{\pmb{X}}_{k,(n)}^{i_r,(s)} {\bar{\pmb{X}}_{k,(n)}^{i_r,(s)}}^T \right) \right]\\
        \notag \ \\
        \notag
        &= \dfrac{1}{N_s-1} \left( N_s \bar{\pmb{X}}_k^{i_r,a} {\bar{\pmb{X}}_k^{i_r,a}}^T + \sum_{n=1}^{N_n} N_s \bar{\pmb{X}}_{k,(n)}^{i_r,a} {\bar{\pmb{X}}_{k,(n)}^{i_r,a}}^T - \pmb{R}_k^{i_r} \right)\\
        \notag \ \\
        \notag
        &= \dfrac{N_s}{N_s-1} \left( \bar{\pmb{X}}_k^{i_r,a} {\bar{\pmb{X}}_k^{i_r,a}}^T + \sum_{n=1}^{N_n}\bar{\pmb{X}}_{k,(n)}^{i_r,a} {\bar{\pmb{X}}_{k,(n)}^{i_r,a}}^T \right) - \dfrac{1}{N_s-1} \pmb{R}_k^{i_r}
    \end{align}
    \tag{8}
$$
mutually-invariant 空间滤波器 $\hat{\pmb{v}}_k^{i_r} \in \mathbb{R}^{1 \times N_c}$ 的目标函数为：
$$
    \begin{align}
        \notag
        \hat{\pmb{v}}_k^{i_r} &= \underset{\pmb{v}_k^{i_r}} \argmax \dfrac{\pmb{v}_k^{i_r} \pmb{P}_k^{i_r} {\pmb{v}_k^{i_r}}^T} {\pmb{v}_k^{i_r} \pmb{R}_k^{i_r} {\pmb{v}_k^{i_r}}^T}\\
        \notag \ \\
        \notag
        &= \underset{\pmb{v}_k^{i_r}} \argmax \left[ \dfrac{N_s} {N_s-1} \dfrac{\pmb{v}_k^{i_r} \left( \bar{\pmb{X}}_k^{i_r,a} {\bar{\pmb{X}}_k^{i_r,a}}^T + \sum_{n=1}^{N_n}\bar{\pmb{X}}_{k,(n)}^{i_r,a} {\bar{\pmb{X}}_{k,(n)}^{i_r,a}}^T \right) {\pmb{v}_k^{i_r}}^T} {\pmb{v}_k^{i_r} \pmb{R}_k^{i_r} {\pmb{v}_k^{i_r}}^T} - \dfrac{1}{N_s-1} \right]\\
        \notag \ \\
        \notag
        &= \underset{\pmb{v}_k^{i_r}} \argmax \dfrac{\pmb{v}_k^{i_r} \left( \bar{\pmb{X}}_k^{i_r,a} {\bar{\pmb{X}}_k^{i_r,a}}^T + \sum_{n=1}^{N_n}\bar{\pmb{X}}_{k,(n)}^{i_r,a} {\bar{\pmb{X}}_{k,(n)}^{i_r,a}}^T \right) {\pmb{v}_k^{i_r}}^T} {\pmb{v}_k^{i_r} \pmb{R}_k^{i_r} {\pmb{v}_k^{i_r}}^T}
    \end{align}
    \tag{9}
$$
与第一步和接下来描述的第三步不同，第二步只需要计算 $N_e \times N_t$ 次（变量上下标只有 $k$、$i_r$，没有 $(s)$），而其它两步都需要结合具体的源受试者，即多次执行。因此在编程实践中，优先进行第二步运算（一步到位），之后再进行一、三两步的循环。$\hat{\pmb{v}}_k^{i_r}$ 是全体源受试者通用、类别不通用的空间滤波器，因此对目标类别 $k$ 的多个体平均模板进行空间滤波，获得 mutually-invariant 模板 $\pmb{Z}_k^{i_r,a}$：
$$
    \pmb{Z}_k^{i_r,a} = \hat{\pmb{v}}_k^{i_r} \bar{\pmb{X}}_k^{i_r,a} \in \mathbb{R}^{1 \times N_p}
    \tag{10}
$$
最后是第三步工作：

> Training a **test-trial** spatial filter to improve the SNR of test-trial data by incorporating the internally- and mutually-invariant templates.

第三步设计的 test-trial 空间滤波器 $\hat{\pmb{u}}_k^{i,(s)} \in \mathbb{R}^{1 \times N_c}$ 用来处理最初被挑出来的试次 $\pmb{X}_k^{i,(s)}$（注意此处变量的上标是 $i$ 而不是 $i_r$，因为作用对象是 $\pmb{X}_k^{i,(s)}$ 而不是 $\left\{ \pmb{X}_k^{i_r,(s)} \right\}$）。此处该团队描述了一个有约束多目标最优化问题：
$$
    \begin{align}
        \notag
        \mathcal{F} \left( \pmb{u}_k^{i,(s)} \right) &= 
        \begin{bmatrix}
        \rho \left( \pmb{u}_k^{i,(s)} \pmb{X}_k^{i,(s)}, \pmb{T}_k^{i_r,(s)} \right)\\
        \ \\
        \rho \left( \pmb{u}_k^{i,(s)} \pmb{X}_k^{i,(s)}, \pmb{Z}_k^{i_r,a} \right)
        \end{bmatrix}\\
        \notag \ \\
        \notag
        \hat{\pmb{u}}_k^{i,(s)} &=
        \underset{\pmb{u}_k^{i,(s)}} \argmax \mathcal{F} \left( \pmb{u}_k^{i,(s)} \right), \ \ s.t. \ \sum_{c=1}^{N_c} \pmb{u}_k^{i,(s)}(:,c) = 0
    \end{align}
    \tag{11}
$$
解决这种 multi-objective optimization 问题有很多种方法，本文使用的是基于 MATLAB 软件的 fgoalattain 函数。根据我有限的调研，Python 环境下解决该类问题可以使用 Pymoo 或者 SciPy 的 optimize 库，但是具体使用什么寻优算法或策略我还没有复现成功。

根据前述可知，$\hat{\pmb{u}}_k^{i,(s)}$、$\pmb{Z}_k^{i_r,a}$、$\hat{\pmb{v}}_k^{i_r}$、$\pmb{T}_k^{i_r,(s)}$、$\hat{\pmb{w}}_k^{i_r,(s)}$ 都只是“留一法”中的一小步，在经过 $N_t$ 次建模运算之后，通过叠加平均获得面向源受试者 $s$ 的、第 $k$ 类别数据的迁移学习模型：
$$
    \begin{align}
        \notag
        \bar{\pmb{w}}_k^{(s)} &= \dfrac{1}{N_t} \sum_{i=1}^{N_t} \hat{\pmb{w}}_k^{i_r,(s)}, \ \ \bar{\pmb{T}}_k^{(s)} = \dfrac{1}{N_t} \sum_{i=1}^{N_t} \pmb{T}_k^{i_r,(s)}\\
        \notag \ \\
        \notag
        \bar{\pmb{v}}_k &= \dfrac{1}{N_t} \sum_{i=1}^{N_t} \hat{\pmb{v}}_k^{i_r}, \ \ \bar{\pmb{Z}}_k = \dfrac{1}{N_t} \sum_{i=1}^{N_t} \pmb{Z}_k^{i_r,a}\\
        \notag \ \\
        \notag
        \bar{\pmb{u}}_k^{(s)} &= \dfrac{1}{N_t} \sum_{i=1}^{N_t} \hat{\pmb{u}}_k^{i,(s)}
    \end{align}
    \tag{12}
$$
在无监督源域模型训练完成后，本文利用上述三类空间滤波器、两类模板设计了一种包含四个判别系数的特征融合方法，对于目标域受试者未知类别的测试数据 $\pmb{\mathcal{X}} \in \mathbb{R}^{N_c \times N_p}$：
$$
    \begin{align}
        \notag
        \rho_{k,1} &= {\rm corr} \left( \bar{\pmb{v}}_k \pmb{\mathcal{X}}, \ \bar{\pmb{Z}}_k \right)\\
        \notag
        \rho_{k,2} &= \dfrac{1}{N_s} \sum_{s=1}^{N_s} {\rm corr} \left( \bar{\pmb{w}}_k^{(s)} \pmb{\mathcal{X}}, \ \bar{\pmb{T}}_k^{(s)} \right)\\
        \notag
        \rho_{k,3} &= \dfrac{1}{N_s} \sum_{s=1}^{N_s} {\rm corr} \left( \bar{\pmb{u}}_k^{(s)} \pmb{\mathcal{X}}, \ \bar{\pmb{Z}}_k \right)\\
        \notag
        \rho_{k,4} &= \dfrac{1}{N_s} \sum_{s=1}^{N_s} {\rm corr} \left( \bar{\pmb{u}}_k^{(s)} \pmb{\mathcal{X}}, \ \bar{\pmb{T}}_k^{(s)} \right)\\
    \end{align}, \ \ \ \ \rho_k = \sum_{i=1}^{4} {\rm sign} \left( \rho_{k,i} \right) \rho_{k,i}^2, \ \ \ \ \hat{k} = \underset{k} \argmax \rho_k
    \tag{13}
$$
由于本文是一种源域有监督建模 + 目标域无监督应用的无监督迁移学习算法，所以在源域上用什么模型对以上策略构成的算法最终性能起到了关键作用。本文特地对比了在三个数据集上，源域使用 TRCA、ms-TRCA、TDCA 模型、目标域使用 CCA 策略的迁移学习方法与本研究方法的性能差异，结果均是本研究方法占优。一方面说明了本文设计的空间滤波器与模板的数据泛化性更强，另一方面说明了本文设计的四特征融合方法优于普通 CCA 的双特征融合。另外，文章还对比了去除单个特征与全体融合特征的分类效果差异，结果表明 $\rho_{k,1}$ 对分类结果的影响最大，即 mutually-invariant 模型对于无监督迁移学习的作用最好；$\rho_{k,4}$ 对分类结果的影响相对最小，但综合来看，去掉任一系数的结果与其它结果差别并不大，融合四个系数能够达到最佳效果。

[CSTMBDG]: https://ieeexplore.ieee.org/document/10216996/
>>>>>>> 60691d99
<|MERGE_RESOLUTION|>--- conflicted
+++ resolved
@@ -1,4 +1,3 @@
-<<<<<<< HEAD
 $$
 \begin{align}
 \notag \hat{\pmb{\psi}} &= \underset{\pmb{\psi}}{\arg\max} \sum_{s=1}^{N_s} {\left( \dfrac{\pmb{\psi} {\tilde{\pmb{w}}^{(s)}}^T}{\left\| \pmb{\psi} \right\|_2 \left\| \tilde{\pmb{w}}^{(s)} \right\|_2} \right)}^2 = \underset{\pmb{\psi}}{\arg\max} \dfrac{\pmb{\psi} \pmb{C}_{\pmb{w}} {\pmb{\psi}}^T}{\pmb{\psi} {\pmb{\psi}}^T}, \ \ \ \ \pmb{C}_{\pmb{w}} = \sum_{s=1}^{N_s} {\tilde{\pmb{w}}^{(s)}}^T \tilde{\pmb{w}}^{(s)}, \ \ \tilde{\pmb{w}}^{(s)} = \dfrac{\pmb{w}^{(s)}}{\left\| \pmb{w}^{(s)} \right\|_2}\\
@@ -79,166 +78,4 @@
 $$
 $$
 \rho_{k,1} = \dfrac{1}{N_s} \sum_{s=1}^{N_s} {\rm corr} \left( \tilde{\pmb{w}}_k^{(s)} \pmb{\mathcal{X}}, \ \ \tilde{\pmb{r}}_k^{(s)} \pmb{H}_k \right), \ \ \ \ \rho_{k,2} = {\rm corr} \left( \hat{\pmb{\psi}}_k \pmb{\mathcal{X}}, \ \ \hat{\pmb{\gamma}}_k \pmb{H}_k \right), \ \ \ \ \rho_{k,3} = {\rm CCA} \left( \pmb{\mathcal{X}}, \ \ \pmb{Y}_k \right), \ \ \ \ \rho_{k,4} = \dfrac{1}{N_s} \sum_{s=1}^{N_s} {\rm corr} \left( \tilde{\pmb{w}} \pmb{\mathcal{X}}, \ \ \tilde{\pmb{r}} \pmb{H}_k \right), \ \ \ \ \rho_{k,5} = {\rm corr} \left( \hat{\pmb{\psi}} \pmb{\mathcal{X}}, \ \ \hat{\pmb{\gamma}} \pmb{H}_k \right)\\
-$$
-=======
-# 基于数据域泛化的跨个体迁移学习
-## Cross-Subject Transfer Method Based on Domain Generalization
-***
-
-[论文链接][CSTMBDG]
-
-这次我们来学习一篇产自西安电子科技大学的文章，除了数学公式的符号略有些不明所以之外（但是慢慢看还是能看懂的，比 TDCA 那篇好一些），我认为他们的工作量压缩在短短的一篇 TNSRE 属实是有些明珠暗投（~~不会跟 TL-TRCA 一样又是调参怪吧~~）。另外文章中存在一些诡异的细节，更进一步加深了我的怀疑。不过在测试之前，总的来看他们的工作量还是相当充实的，算法设计理念也令人耳目一新。
-
-除去 Domain Generalization 的部分不提，本文设计的个体模型训练方法（详见 TL-TRCA 章节我对迁移学习算法框架的描述）在理念上与 ms-TRCA 比较相似，都是利用了多个邻近目标对注视目标数据进行补充和优化。但是 ms-TRCA 对于“邻近”的定义是基于刺激频率的，而本文的定义是基于刺激实际空间位置的。例如下图所示的经典低频 40 指令集 JFPM 编码范式：
-
-![40指令JFPM编码示意图](/SSVEP_algorithms/数据增强%20&%20迁移学习算法/20230903.png)
-
-假设邻近目标数目设定为 4，按照 ms-TRCA 的思路，9.2 Hz 刺激的“邻近目标”是 8.8 Hz、9.0 Hz、9.4 Hz 以及 9.6 Hz。而本文设计的“邻近目标”为 9.0 Hz、8.2 Hz、9.4 Hz 以及 10.2 Hz。非常惭愧的是，本人在一年前（2022年 9 月）也曾想到这样的设计，当时对比的结果是与 ms-TRCA 差别不大（自采数据集，样本较多），因此未能继续深入探索。该团队的一项针对公开数据集的研究表明，这种差别其实还是存在的。我们会在另一篇简短的专栏中看到这项研究。
-
-![邻近目标定义](/SSVEP_algorithms/数据增强%20&%20迁移学习算法/20230925-1.png)
-
-本文在此基础上设计了一套无监督迁移学习算法，通过一系列操作获得了三种无监督空间滤波器以及两种基于源域真实数据训练获得的迁移模板，在 UCSD 数据集、Benchmark 数据集以及一个自采数据集上都取得了亮眼的效果。记源受试者个数为 $N_s$（索引 $s$）、数据类别总数为 $N_e$（无类别缺失情况，索引 $k$），源域个体可用训练样本数目为 $N_t^{(s)}$（索引 $i$）、可用导联总数为 $N_c$、单试次采样点数为 $N_p$。第 $s$ 号源受试者的第 $k$ 类别、第 $i$ 试次多导联数据记为 $\pmb{X}_k^{i,(s)} \in \mathbb{R}^{N_c \times N_p}$。将每一个目标试次 $i$ 视为未知的“测试数据”，源受试者的其余试次（$N_t^{(s)}-1$ ）被用作“训练数据”，因此本文设计的算法步骤将以“留一法”的方式多次执行，并通过叠加平均获得最终模型。根据前述说明，$\pmb{X}_k^{i,(s)}$ 的周边区域存在 $N_n$ 个邻近单元数据，以 $n$ 为索引记为 $\pmb{X}_{k,(n)}^{i,(s)} \in \mathbb{R}^{N_c \times N_p}$。
-
-接下来正式进入算法公式的说明部分。首先是算法第一步：
-> Learning the **internally-invariant** spatial filter and template for each source subject to extract common frequency information across neighboring stimuli.
-
-原文中的 Internally-invariant spatial filter 可以理解为受试者个体内、周边区域内通用的空间滤波器（类似 ms-(e)TRCA）。第 $k$ 目标、第 $i$ 试次的训练数据集 $\left\{ \pmb{X}_k^{i_r,(s)} \right\}$（排除了第 $i$ 试次的其余试次数据）与相同试次索引、第 $n$ 个邻近目标的训练数据集 $\left\{ \pmb{X}_{k,(n)}^{i_r,(s)} \right\}$ 分别为：
-$$
-    \left\{ \pmb{X}_k^{i_r,(s)} \right\} = \left\{ \pmb{X}_k^{j,(s)} \ | \ j \in [1,N_t^{(s)}], j \ne i \right\}, \ \ \ \left\{ \pmb{X}_{k,(n)}^{i_r,(s)} \right\} = \left\{ \pmb{X}_{k,(n)}^{j,(s)} \ | \ j \in [1,N_t^{(s)}], j \ne i \right\}
-    \tag{1}
-$$
-对照原文的示意图应该更好理解：本节专栏中的 $\left\{ \pmb{X}_k^{i_r,(s)} \right\}$ 对应于图中的 $\pmb{\mathcal{X}}_n^b$（$k$ 对应 $n$，$i_r$ 对应 $b$），$\left\{ \pmb{X}_{k,(n)}^{i_r,(s)} \right\}$ 对应图中的 $\pmb{\mathcal{X}}_{n^h}^b$（$n$ 对应 $h$）。
-
-![数据划分示意图](/SSVEP_algorithms/数据增强%20&%20迁移学习算法/20230903-2.png)
-
-之所以不使用原文的字母标记，一是因为不符合我个人的标记习惯，二是我认为文章的字符标记略显随意，没有与英文单词首字母对应，后面还更换过一次标记方法。当然字符标记都是细枝末节的小问题，我个人认为这里牵涉到一个更为关键的问题：**为什么邻近目标的试次索引要与注视目标保持一致**？**为什么不同受试者的试次索引也要保持一致**？这些数据明明在时间上是完全隔离的呀？而且如果经过前期数据清洗后，各类别数据的样本容量不一致怎么办？本文使用的公开数据集是包装完好的，能够避免这个问题，但依然无法解释索引一致的奇怪要求。这样的问题居然没有审稿人指出，文章也没有据此进行讨论，属实诡异。按原文描述，在 internally-invariant 训练阶段，$\left\{ \pmb{X}_k^{i_r,(s)} \right\}$ 与 $\left\{ \pmb{X}_{k,(n)}^{i_r,(s)} \right\}$ 整合构成面向 $\pmb{X}_k^{i,(s)}$ 的训练数据集，按照 ms-TRCA 的方式构建目标函数：
-$$
-    \bar{\pmb{X}}_k^{i_r,(s)} = \dfrac{1}{N_t^{(s)}-1} \sum_{j=1,j \ne i}^{N_t^{(s)}} \pmb{X}_k^{j,(s)}, \ \ \ \bar{\pmb{X}}_{k,(n)}^{i_r,(s)} = \dfrac{1}{N_t^{(s)}-1} \sum_{j=1,j \ne i}^{N_t^{(s)}} \pmb{X}_{k,(n)}^{j,(s)}
-    \tag{2}
-$$
-$$
-    \begin{align}
-        \notag
-        \pmb{S}_k^{i_r,(s)} &= \bar{\pmb{X}}_k^{i_r,(s)} {\bar{\pmb{X}}_k^{i_r,(s)}}^T + \sum_{n=1}^{N_n} \bar{\pmb{X}}_{k,(n)}^{i_r,(s)} {\bar{\pmb{X}}_{k,(n)}^{i_r,(s)}}^T\\
-        \notag \ \\
-        \notag
-        \pmb{Q}_k^{i_r,(s)} &= \sum_{j=1,j \ne i}^{N_t^{(s)}} \pmb{X}_k^{j,(s)} {\pmb{X}_k^{j,(s)}}^T + \sum_{n=1}^{N_n} \sum_{j=1,j \ne i}^{N_t^{(s)}} \pmb{X}_{k,(n)}^{j,(s)} {\pmb{X}_{k,(n)}^{j,(s)}}^T
-    \end{align}
-    \tag{3}
-$$
-$$
-    \hat{\pmb{w}}_k^{i_r,(s)} = \underset{\pmb{w}_k^{i_r,(s)}} \argmax \dfrac{\pmb{w}_k^{i_r,(s)} \pmb{S}_k^{i_r,(s)} {\pmb{w}_k^{i_r,(s)}}^T} {\pmb{w}_k^{i_r,(s)} \pmb{Q}_k^{i_r,(s)} {\pmb{w}_k^{i_r,(s)}}^T}
-    \tag{4}
-$$
-获得空间滤波器 $\hat{\pmb{w}}_k^{i_r,(s)} \in \mathbb{R}^{1 \times N_c}$ 之后，对第 $i$ 试次训练数据集 $\left\{ \pmb{X}_k^{i_r,(s)} \right\}$ 的叠加平均结果计算 internally-invariant 模板 $\pmb{T}_k^{i_r,(s)}$：
-$$
-    \pmb{T}_k^{i_r,(s)} = \hat{\pmb{w}}_k^{i_r,(s)} \bar{\pmb{X}}_k^{i_r,(s)} \in \mathbb{R}^{1 \times N_p}
-    \tag{5}
-$$
-这些公式看着很复杂，但其实我们只需理清一个关键思路：ms-TRCA 干了什么？它把对应不同类别索引的数据协方差矩阵加在一起，计算得到的空间滤波器给其中某一个类别用，表面上是扩增了目标类别的训练样本量，本质上是挪用了其它类别数据的相关信息。本文在 internally-invariant 阶段所做的事与 ms-TRCA 基本一致，唯二的区别在于：
-
-（1）ms-TRCA 划分类别组的依据是索引顺序，本文算法的依据是空间位置，最后叠加了 $N_n +1$ 个类别的数据协方差矩阵；
-
-（2）ms-TRCA 把能用的训练试次全部用上，做一锤子买卖，本文算法根据留一法思想，每次剔除一个试次 $i$，该试次索引通用于目标类别和周边类别数据集，剩下的数据（上标 $i_r$）训练模型，最后叠加平均多个轮次的训练结果。
-
-接下来是第二步工作：
-
-> Calculating the **mutually-invariant** spatial filter and template from all source subjects to learn common knowledge shared across subjects.
-
-文中提到的 mutually-invariant 空间滤波器是一种面向源域全体受试者的、单类别的个体间相关性最大化处理方法，其构建思路是使得数据的个体间协方差最大化、个体内方差最小化，可以理解为 TRCA 模型在个体间层面的延续。个体间协方差矩阵每次只计算两位受试者（共计 $C_{N_s}^2$ 次）：
-$$
-    \pmb{P}_k^{i_r} = \dfrac{1}{N_s(N_s-1)} \sum_{s_1=1}^{N_s} \sum_{s_2=1, \ s_2 \ne s_1}^{N_s} \left( \bar{\pmb{X}}_k^{i_r,(s_1)} {\bar{\pmb{X}}_k^{i_r,(s_2)}}^T + \sum_{n=1}^{N_n} \bar{\pmb{X}}_{k,(n)}^{i_r,(s_1)} {\bar{\pmb{X}}_{k,(n)}^{i_r,(s_2)}}^T \right)
-    \tag{6}
-$$
-$$
-    \pmb{R}_k^{i_r} = \dfrac{1}{N_s} \sum_{s=1}^{N_s} \left( \bar{\pmb{X}}_k^{i_r,(s)} {\bar{\pmb{X}}_k^{i_r,(s)}}^T + \sum_{n=1}^{N_n} \bar{\pmb{X}}_{k,(n)}^{i_r,(s)} {\bar{\pmb{X}}_{k,(n)}^{i_r,(s)}}^T \right)
-    \tag{7}
-$$
-类似 TRCA 公式的化简步骤，令 $\bar{\pmb{X}}_k^{i_r,a}=\dfrac{1}{N_s} \sum_{s=1}^{N_s} \bar{\pmb{X}}_k^{i_r,(s)}$、$\bar{\pmb{X}}_{k,(n)}^{i_r,a}=\dfrac{1}{N_s} \sum_{s=1}^{N_s} \bar{\pmb{X}}_{k,(n)}^{i_r,(s)}$，则有：
-$$
-    \begin{align}
-        \notag
-        \pmb{P}_k^{i_r} &= \dfrac{1}{N_s(N_s-1)} \left[ \left( N_s^2 \bar{\pmb{X}}_k^{i_r,a} {\bar{\pmb{X}}_k^{i_r,a}}^T - \sum_{s=1}^{N_s} \bar{\pmb{X}}_k^{i_r,(s)} {\bar{\pmb{X}}_k^{i_r,(s)}}^T \right) + \sum_{n=1}^{N_n} \left( N_s^2 \bar{\pmb{X}}_{k,(n)}^{i_r,a} {\bar{\pmb{X}}_{k,(n)}^{i_r,a}}^T - \sum_{s=1}^{N_s} \bar{\pmb{X}}_{k,(n)}^{i_r,(s)} {\bar{\pmb{X}}_{k,(n)}^{i_r,(s)}}^T \right) \right]\\
-        \notag \ \\
-        \notag
-        &= \dfrac{1}{N_s-1} \left( N_s \bar{\pmb{X}}_k^{i_r,a} {\bar{\pmb{X}}_k^{i_r,a}}^T + \sum_{n=1}^{N_n} N_s \bar{\pmb{X}}_{k,(n)}^{i_r,a} {\bar{\pmb{X}}_{k,(n)}^{i_r,a}}^T - \pmb{R}_k^{i_r} \right)\\
-        \notag \ \\
-        \notag
-        &= \dfrac{N_s}{N_s-1} \left( \bar{\pmb{X}}_k^{i_r,a} {\bar{\pmb{X}}_k^{i_r,a}}^T + \sum_{n=1}^{N_n}\bar{\pmb{X}}_{k,(n)}^{i_r,a} {\bar{\pmb{X}}_{k,(n)}^{i_r,a}}^T \right) - \dfrac{1}{N_s-1} \pmb{R}_k^{i_r}
-    \end{align}
-    \tag{8}
-$$
-mutually-invariant 空间滤波器 $\hat{\pmb{v}}_k^{i_r} \in \mathbb{R}^{1 \times N_c}$ 的目标函数为：
-$$
-    \begin{align}
-        \notag
-        \hat{\pmb{v}}_k^{i_r} &= \underset{\pmb{v}_k^{i_r}} \argmax \dfrac{\pmb{v}_k^{i_r} \pmb{P}_k^{i_r} {\pmb{v}_k^{i_r}}^T} {\pmb{v}_k^{i_r} \pmb{R}_k^{i_r} {\pmb{v}_k^{i_r}}^T}\\
-        \notag \ \\
-        \notag
-        &= \underset{\pmb{v}_k^{i_r}} \argmax \left[ \dfrac{N_s} {N_s-1} \dfrac{\pmb{v}_k^{i_r} \left( \bar{\pmb{X}}_k^{i_r,a} {\bar{\pmb{X}}_k^{i_r,a}}^T + \sum_{n=1}^{N_n}\bar{\pmb{X}}_{k,(n)}^{i_r,a} {\bar{\pmb{X}}_{k,(n)}^{i_r,a}}^T \right) {\pmb{v}_k^{i_r}}^T} {\pmb{v}_k^{i_r} \pmb{R}_k^{i_r} {\pmb{v}_k^{i_r}}^T} - \dfrac{1}{N_s-1} \right]\\
-        \notag \ \\
-        \notag
-        &= \underset{\pmb{v}_k^{i_r}} \argmax \dfrac{\pmb{v}_k^{i_r} \left( \bar{\pmb{X}}_k^{i_r,a} {\bar{\pmb{X}}_k^{i_r,a}}^T + \sum_{n=1}^{N_n}\bar{\pmb{X}}_{k,(n)}^{i_r,a} {\bar{\pmb{X}}_{k,(n)}^{i_r,a}}^T \right) {\pmb{v}_k^{i_r}}^T} {\pmb{v}_k^{i_r} \pmb{R}_k^{i_r} {\pmb{v}_k^{i_r}}^T}
-    \end{align}
-    \tag{9}
-$$
-与第一步和接下来描述的第三步不同，第二步只需要计算 $N_e \times N_t$ 次（变量上下标只有 $k$、$i_r$，没有 $(s)$），而其它两步都需要结合具体的源受试者，即多次执行。因此在编程实践中，优先进行第二步运算（一步到位），之后再进行一、三两步的循环。$\hat{\pmb{v}}_k^{i_r}$ 是全体源受试者通用、类别不通用的空间滤波器，因此对目标类别 $k$ 的多个体平均模板进行空间滤波，获得 mutually-invariant 模板 $\pmb{Z}_k^{i_r,a}$：
-$$
-    \pmb{Z}_k^{i_r,a} = \hat{\pmb{v}}_k^{i_r} \bar{\pmb{X}}_k^{i_r,a} \in \mathbb{R}^{1 \times N_p}
-    \tag{10}
-$$
-最后是第三步工作：
-
-> Training a **test-trial** spatial filter to improve the SNR of test-trial data by incorporating the internally- and mutually-invariant templates.
-
-第三步设计的 test-trial 空间滤波器 $\hat{\pmb{u}}_k^{i,(s)} \in \mathbb{R}^{1 \times N_c}$ 用来处理最初被挑出来的试次 $\pmb{X}_k^{i,(s)}$（注意此处变量的上标是 $i$ 而不是 $i_r$，因为作用对象是 $\pmb{X}_k^{i,(s)}$ 而不是 $\left\{ \pmb{X}_k^{i_r,(s)} \right\}$）。此处该团队描述了一个有约束多目标最优化问题：
-$$
-    \begin{align}
-        \notag
-        \mathcal{F} \left( \pmb{u}_k^{i,(s)} \right) &= 
-        \begin{bmatrix}
-        \rho \left( \pmb{u}_k^{i,(s)} \pmb{X}_k^{i,(s)}, \pmb{T}_k^{i_r,(s)} \right)\\
-        \ \\
-        \rho \left( \pmb{u}_k^{i,(s)} \pmb{X}_k^{i,(s)}, \pmb{Z}_k^{i_r,a} \right)
-        \end{bmatrix}\\
-        \notag \ \\
-        \notag
-        \hat{\pmb{u}}_k^{i,(s)} &=
-        \underset{\pmb{u}_k^{i,(s)}} \argmax \mathcal{F} \left( \pmb{u}_k^{i,(s)} \right), \ \ s.t. \ \sum_{c=1}^{N_c} \pmb{u}_k^{i,(s)}(:,c) = 0
-    \end{align}
-    \tag{11}
-$$
-解决这种 multi-objective optimization 问题有很多种方法，本文使用的是基于 MATLAB 软件的 fgoalattain 函数。根据我有限的调研，Python 环境下解决该类问题可以使用 Pymoo 或者 SciPy 的 optimize 库，但是具体使用什么寻优算法或策略我还没有复现成功。
-
-根据前述可知，$\hat{\pmb{u}}_k^{i,(s)}$、$\pmb{Z}_k^{i_r,a}$、$\hat{\pmb{v}}_k^{i_r}$、$\pmb{T}_k^{i_r,(s)}$、$\hat{\pmb{w}}_k^{i_r,(s)}$ 都只是“留一法”中的一小步，在经过 $N_t$ 次建模运算之后，通过叠加平均获得面向源受试者 $s$ 的、第 $k$ 类别数据的迁移学习模型：
-$$
-    \begin{align}
-        \notag
-        \bar{\pmb{w}}_k^{(s)} &= \dfrac{1}{N_t} \sum_{i=1}^{N_t} \hat{\pmb{w}}_k^{i_r,(s)}, \ \ \bar{\pmb{T}}_k^{(s)} = \dfrac{1}{N_t} \sum_{i=1}^{N_t} \pmb{T}_k^{i_r,(s)}\\
-        \notag \ \\
-        \notag
-        \bar{\pmb{v}}_k &= \dfrac{1}{N_t} \sum_{i=1}^{N_t} \hat{\pmb{v}}_k^{i_r}, \ \ \bar{\pmb{Z}}_k = \dfrac{1}{N_t} \sum_{i=1}^{N_t} \pmb{Z}_k^{i_r,a}\\
-        \notag \ \\
-        \notag
-        \bar{\pmb{u}}_k^{(s)} &= \dfrac{1}{N_t} \sum_{i=1}^{N_t} \hat{\pmb{u}}_k^{i,(s)}
-    \end{align}
-    \tag{12}
-$$
-在无监督源域模型训练完成后，本文利用上述三类空间滤波器、两类模板设计了一种包含四个判别系数的特征融合方法，对于目标域受试者未知类别的测试数据 $\pmb{\mathcal{X}} \in \mathbb{R}^{N_c \times N_p}$：
-$$
-    \begin{align}
-        \notag
-        \rho_{k,1} &= {\rm corr} \left( \bar{\pmb{v}}_k \pmb{\mathcal{X}}, \ \bar{\pmb{Z}}_k \right)\\
-        \notag
-        \rho_{k,2} &= \dfrac{1}{N_s} \sum_{s=1}^{N_s} {\rm corr} \left( \bar{\pmb{w}}_k^{(s)} \pmb{\mathcal{X}}, \ \bar{\pmb{T}}_k^{(s)} \right)\\
-        \notag
-        \rho_{k,3} &= \dfrac{1}{N_s} \sum_{s=1}^{N_s} {\rm corr} \left( \bar{\pmb{u}}_k^{(s)} \pmb{\mathcal{X}}, \ \bar{\pmb{Z}}_k \right)\\
-        \notag
-        \rho_{k,4} &= \dfrac{1}{N_s} \sum_{s=1}^{N_s} {\rm corr} \left( \bar{\pmb{u}}_k^{(s)} \pmb{\mathcal{X}}, \ \bar{\pmb{T}}_k^{(s)} \right)\\
-    \end{align}, \ \ \ \ \rho_k = \sum_{i=1}^{4} {\rm sign} \left( \rho_{k,i} \right) \rho_{k,i}^2, \ \ \ \ \hat{k} = \underset{k} \argmax \rho_k
-    \tag{13}
-$$
-由于本文是一种源域有监督建模 + 目标域无监督应用的无监督迁移学习算法，所以在源域上用什么模型对以上策略构成的算法最终性能起到了关键作用。本文特地对比了在三个数据集上，源域使用 TRCA、ms-TRCA、TDCA 模型、目标域使用 CCA 策略的迁移学习方法与本研究方法的性能差异，结果均是本研究方法占优。一方面说明了本文设计的空间滤波器与模板的数据泛化性更强，另一方面说明了本文设计的四特征融合方法优于普通 CCA 的双特征融合。另外，文章还对比了去除单个特征与全体融合特征的分类效果差异，结果表明 $\rho_{k,1}$ 对分类结果的影响最大，即 mutually-invariant 模型对于无监督迁移学习的作用最好；$\rho_{k,4}$ 对分类结果的影响相对最小，但综合来看，去掉任一系数的结果与其它结果差别并不大，融合四个系数能够达到最佳效果。
-
-[CSTMBDG]: https://ieeexplore.ieee.org/document/10216996/
->>>>>>> 60691d99
+$$