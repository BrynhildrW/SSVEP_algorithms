--- conflicted
+++ resolved
@@ -42,10 +42,7 @@
     fast_corr_3d()
     fast_corr_4d()
     fisher_score()
-<<<<<<< HEAD
     snr_time()
-=======
->>>>>>> f98a2414
     euclidean_dist()
     cosine_sim()
     minkowski_dist()
@@ -109,7 +106,6 @@
 from scipy.signal import sosfiltfilt, cheby1, cheb1ord
 from sklearn.base import BaseEstimator, TransformerMixin, clone
 # from sklearn.metrics import confusion_matrix
-<<<<<<< HEAD
 
 from math import pi, log
 
@@ -121,19 +117,6 @@
 from pyriemann.utils.base import sqrtm, invsqrtm
 from pyriemann.estimation import Shrinkage
 
-=======
-
-from math import pi, log
-
-import warnings
-from numba import njit
-
-import cv2
-
-from pyriemann.utils.base import sqrtm, invsqrtm
-from pyriemann.estimation import Shrinkage
-
->>>>>>> f98a2414
 from copy import deepcopy
 
 
@@ -248,28 +231,18 @@
     """
     # basic information
     X_ea = np.zeros_like(X)
-<<<<<<< HEAD
 
     # alignment process
     P = invsqrtm(generate_var(X))  # faster than using solve_coral()
     for nts in range(X.shape[0]):
         X_ea[nts] = P @ X[nts]  # P = P.T
     return P, X_ea
-=======
->>>>>>> f98a2414
-
-    # alignment process
-    P = invsqrtm(generate_var(X))  # faster than using solve_coral()
-    for nts in range(X.shape[0]):
-        X_ea[nts] = P @ X[nts]  # P = P.T
-    return P, X_ea
-
-<<<<<<< HEAD
+
+
 @njit(fastmath=True)
 def fast_stan_2d(X: ndarray) -> ndarray:
     """
-    Special version of standardization() for 2-dimensional X.
-    Use the JIT compiler to make python codes run faster.
+    Use the JIT compiler to make standardization() run faster for 2-dimensional X.
 
     Parameters
     -------
@@ -292,50 +265,13 @@
 @njit(fastmath=True)
 def fast_stan_3d(X: ndarray) -> ndarray:
     """
-    Special version of standardization() for 3-D X.
+    Use the JIT compiler to make standardization() run faster for 3-D X.
 
     Parameters
     -------
     X : ndarray, shape (d1,d2,d3).
         Input dataset.
 
-=======
-
-@njit(fastmath=True)
-def fast_stan_2d(X: ndarray) -> ndarray:
-    """
-    Special version of standardization() for 2-dimensional X.
-    Use the JIT compiler to make python codes run faster.
-
-    Parameters
-    -------
-    X : ndarray, shape (d1,d2).
-        Input dataset.
-
-    Returns
-    -------
-    X_new : ndarray, shape (d1,d2).
-        X after standardization.
-    """
-    dim_1 = X.shape[0]
-    X_new = np.zeros_like(X)
-    for d1 in range(dim_1):
-        X_new[d1, :] = X[d1, :] - np.mean(X[d1, :])  # centralization
-        X_new[d1, :] = X_new[d1, :] / np.std(X_new[d1, :])
-    return X_new
-
-
-@njit(fastmath=True)
-def fast_stan_3d(X: ndarray) -> ndarray:
-    """
-    Special version of standardization() for 3-D X.
-
-    Parameters
-    -------
-    X : ndarray, shape (d1,d2,d3).
-        Input dataset.
-
->>>>>>> f98a2414
     Returns
     -------
     X_new : ndarray, shape (d1,d2,d3).
@@ -352,7 +288,7 @@
 @njit(fastmath=True)
 def fast_stan_4d(X: ndarray) -> ndarray:
     """
-    Special version of standardization() for 4-D X.
+    Use the JIT compiler to make standardization() run faster for 4-D X.
 
     Parameters
     -------
@@ -376,7 +312,7 @@
 @njit(fastmath=True)
 def fast_stan_5d(X: ndarray) -> ndarray:
     """
-    Special version of standardization() for 5-D X.
+    Use the JIT compiler to make standardization() run faster for 5-D X.
 
     Parameters
     -------
@@ -415,11 +351,11 @@
     Returns
     -------
     event_type : ndarray, shape (Ne,).
-    n_events : int. Ne.
+    n_events : int.
     n_train : ndarray, shape (Ne,).
         Trials of each event.
-    n_chans : int. Nc.
-    n_points : int. Np.
+    n_chans : int.
+    n_points : int.
     """
     event_type = np.unique(y)
     return {
@@ -497,7 +433,7 @@
 
 def neighbor_events(distribution: ndarray, width: int) -> Dict[str, List[int]]:
     """
-    Generate indices for merged events for each target event.
+    Generate indices for merged events for each target event. <p>
     Refers to: 10.1109/TIM.2022.3219497 (DOI).
 
     Parameters
@@ -546,11 +482,7 @@
     select_num : int.
         Number of selected events.
     method : str, optional.
-<<<<<<< HEAD
         '1', '2', and '3'. Defaults to '2'. <p>
-=======
-        '1', '2', and '3'. Defaults to '2'.
->>>>>>> f98a2414
         Details in https://ieeexplore.ieee.org/document/9177172/
 
     Returns
@@ -644,7 +576,6 @@
                 sp = ne * n_trials
                 X_total[sp:sp + n_trials, ...] = data[ne, ...]  # (Nt,Nc,Np)
         return X_total, np.array(y_total).squeeze()
-<<<<<<< HEAD
 
 
 def generate_mean(X: ndarray, y: ndarray) -> ndarray:
@@ -817,199 +748,12 @@
             wX[ne] = w[ne] @ X[ne]
     return wX
 
-=======
-
-
-def generate_mean(X: ndarray, y: ndarray) -> ndarray:
-    """
-    Calculate X_mean from X & y.
-
-    Parameters
-    -------
-    X : ndarray, shape (Ne*Nt,Nc,Np).
-        Input data.
-    y : ndarray, shape (Ne*Nt,).
-        Labels for X.
-
-    Returns
-    -------
-    X_mean : ndarray, shape (Ne,Nc,Np).
-        Trial-averaged X.
-    """
-    # basic information
-    event_type = np.unique(y)
-    n_events = len(event_type)
-    n_chans = X.shape[-2]
-    n_points = X.shape[-1]
-
-    # main process
-    X_mean = np.zeros((n_events, n_chans, n_points))  # (Ne,Nc,Np)
-    for ne, et in enumerate(event_type):
-        X_mean[ne] = np.mean(X[y == et], axis=0)
-    return X_mean
-
-
-def generate_var(
-        X: ndarray,
-        y: Optional[ndarray] = None,
-        unbias: bool = False,
-        shrinkage: float = 0) -> ndarray:
-    """
-    Calculate variance matrices from X & y.
-
-    Parameters
-    -------
-    X : ndarray, shape (Ne*Nt,Nc,Np). Input data.
-    y : ndarray, shape (Ne*Nt,). Labels for X.
-        If None, ignore category information.
-    unbias : bool.
-        Unbias estimation. Defaults to False.
-        When 'True', the result may fluctuate by 0.05%.
-    shrinkage : float, optional.
-        Strength for shrinkage covariance estimation. Defaults to 0 (no shrinkage).
-        0.01 recommended while Nt is small (e.g. 2 for each class).
-
-    Returns
-    -------
-    X_var : ndarray, shape (Ne,Nc,Nc) or (Nc,Nc).
-        Variance matrices of X.
-    """
-    # basic information
-    n_chans = X.shape[-2]  # Nc
-    n_points = X.shape[-1]  # Np
-    estimator = Shrinkage(shrinkage=shrinkage)
-
-    # main process
-    if y is not None:  # calculate the covariance matrices separately for each class
-        event_type = np.unique(y)
-        n_events = len(event_type)  # Ne
-        n_train = np.array([np.sum(y == et) for et in event_type])  # Nt
-
-        X_var = np.zeros((n_events, n_chans, n_chans))  # (Ne,Nc,Nc)
-        for ne, et in enumerate(event_type):
-            n_trials = n_train[ne]  # Nt
-            X_temp = X[y == et]  # (Nt,Nc,Np)
-            Var_temp = np.tile(A=np.eye(n_chans), reps=(n_trials, 1, 1))  # (Nt,Nc,Nc)
-            for ntr in range(n_trials):  # faster than einsum
-                Var_temp[ntr] = X_temp[ntr] @ X_temp[ntr].T
-            Var_temp = estimator.transform(Var_temp)  # shrink the SPD matrices
-            if not unbias:
-                X_var[ne] = Var_temp.mean(axis=0)
-            else:  # unbias estimation
-                X_var[ne] = Var_temp.sum(axis=0) / (n_trials * n_points - 1)
-    else:  # calculate the covariance matrix for all samples
-        total_trials = X.shape[0]  # Ne*Nt
-        X_var = np.zeros((total_trials, n_chans, n_chans))  # (Nc,Nc)
-        for ntt in range(total_trials):  # faster than einsum
-            X_var[ntt] += X[ntt] @ X[ntt].T
-        X_var = estimator.transform(X_var)  # (Ne*Nt,Nc,Nc)
-        if not unbias:
-            X_var = X_var.mean(axis=0)
-        else:
-            X_var = X_var.sum(axis=0) / (total_trials * n_points - 1)
-    return X_var
-
-
-def generate_source_response(
-        X: ndarray,
-        y: ndarray,
-        w: ndarray) -> ndarray:
-    """
-    Calculate wX on latent subspace.
-
-    Parameters
-    -------
-    X : ndarray, shape (Ne*Nt,Nc,Np).
-        Sklearn-style dataset. Nt>=2.
-    y : ndarray, shape (Ne*Nt,).
-        Labels for X.
-    w : ndarray, shape (Ne,Nk,Nc).
-        Spatial filters.
-
-    Returns
-    -------
-    S : ndarray, shape (Ne*Nt,Nk,Np).
-        Source responses.
-    """
-    # basic information
-    n_trials = X.shape[0]  # Ne*Nt
-    n_components = w.shape[-2]  # Nk
-    n_points = X.shape[-1]  # Np
-    event_type = list(np.unique(y))  # (Ne,)
-
-    # backward-propagation
-    S = np.zeros((n_trials, n_components, n_points))
-    for nt in range(X.shape[0]):
-        event_idx = event_type.index(y[nt])
-        S[nt] = w[event_idx] @ X[nt]
-    return S
-
-
-def spatial_filtering(
-        w: ndarray,
-        X: ndarray,
-        y: Optional[ndarray] = None) -> ndarray:
-    """
-    Process input data (X) with spatial filters (w).
-
-    Parameters
-    -------
-    w : ndarray, shape (Ne,Nk,Nc) or (Nk,Nc).
-        Spatial filters
-    X : ndarray, shape (Ne,Nc,Np) or (Ne*Nt,Nc,Np).
-        Input dataset.
-    y : ndarray, shape (Ne*Nt,).
-        If None, X is trial-averaged. If not None, X is multi-trial dataset.
-
-    Returns
-    -------
-    wX : ndarray, shape (Ne,Nk,Np) or (Ne*Nt,Nk,Np).
-        Spatial-filtered X.
-    """
-    # basic information
-    n_components = w.shape[-2]  # Nk
-    n_points = X.shape[-1]  # Np
-    if y is not None:  # multi-trial data
-        event_type = list(np.unique(y))
-        n_events = len(event_type)  # Ne
-    else:
-        n_events = X.shape[0]  # Ne
-
-    # check the dimension of filter w
-    if w.ndim == 2:  # (Nk,Nc)
-        w = np.tile(A=w, reps=(n_events, 1, 1))
-
-    # spatial filtering process
-    wX = np.zeros((X.shape[0], n_components, n_points))  # (Ne,Nk,Np) or (Ne*Nt,Nk,Np)
-    if y is not None:
-        for ntr in range(X.shape[0]):
-            idx = event_type.index(y[ntr])
-            wX[ntr] = w[idx] @ X[ntr]
-    else:
-        for ne in range(n_events):
-            wX[ne] = w[ne] @ X[ne]
-    return wX
-
 
 # %% 3. feature integration
 def sign_sta(x: Union[int, float, ndarray]) -> Union[int, float, ndarray]:
-    """Standardization of decision coefficient based on sign(x).
-
-    Args:
-        x (Union[int, float, ndarray])
-
-    Returns:
-        y (Union[int, float, ndarray]): y=sign(x)*x^2
-    """
-    return np.sign(x) * (x**2)
->>>>>>> f98a2414
-
-# %% 3. feature integration
-def sign_sta(x: Union[int, float, ndarray]) -> Union[int, float, ndarray]:
     """
     Standardization of decision coefficient based on sign(x).
 
-<<<<<<< HEAD
     Parameters
     -------
     x : int or float or ndarray.
@@ -1040,20 +784,6 @@
     -------
     coef : List[Union[int, float, ndarray]].
         Integrated coefficients.
-=======
-def combine_feature(
-        features: List[Union[int, float, ndarray]],
-        func: Callable[[Union[int, float, ndarray]],
-                       Union[int, float, ndarray]] = sign_sta) -> ndarray:
-    """Coefficient-level integration.
-
-    Args:
-        features (List[Union[int, float, ndarray]]): Different features.
-        func (function): Quantization function.
-
-    Returns:
-        coef (the same type with elements of features): Integrated coefficients.
->>>>>>> f98a2414
     """
     coef = np.zeros_like(features[0])
     for feature in features:
@@ -1063,7 +793,6 @@
 
 # %% 4. algorithm evaluation
 def label_align(y_pred: ndarray, event_type: ndarray) -> ndarray:
-<<<<<<< HEAD
     """
     Alignment between predicted indices and real labels. <p>
     For example, y_test=[1,2,5], y_pred=[0,1,2].
@@ -1159,12 +888,11 @@
 
     Returns
     -------
-    corr_coef (Union[float, ndarray]):
-            float: X (m,n) & Y (m,n).
-            ndarray (l,): X (m,n) & Y (l,m,n).
+    out : float or ndarray.
+        If float: X (m,n) & Y (m,n).
+        If ndarray (l,): X (m,n) & Y (l,m,n).
     """
     # X_stan, Y_stan = standardization(X), standardization(Y)
-
     # reshape data into vector-style: reshape() is 5 times faster than flatten()
     X = np.reshape(X, -1, order='C')  # (m*n,)
     if parallel:  # Y: (l,m,n)
@@ -1174,38 +902,11 @@
     X_stan, Y_stan = standardization(X), standardization(Y)
     return Y_stan @ X_stan / X_stan.shape[-1]
 
-=======
-    """Alignment between predicted indices and real labels.
-    For example, y_train=[1,2,5], y_pred=[0,1,2].
-    (Correct but with hidden danger in codes).
-    This function will transform y_pred to [1,2,5].
-
-    Args:
-        y_pred (ndarray): (Nte,). Predict labels.
-        event_type (ndarray): (Ne,). Event ID arranged in ascending order.
-
-    Returns:
-        correct_predict (ndarray): (Nte,). Corrected labels.
-    """
-    correct_predict = np.zeros_like(y_pred)
-    for npr, ypr in enumerate(y_pred):
-        correct_predict[npr] = event_type[int(ypr)]
-    return correct_predict
-
-
-def acc_compute(y_true: ndarray, y_pred: ndarray) -> float:
-    """Compute accuracy.
-
-    Args:
-        y_pred (ndarray): (n_test,). Predict labels.
-        y_true (ndarray): (n_test,). Real labels for test dataset.
->>>>>>> f98a2414
 
 @njit(fastmath=True)
 def fast_corr_2d(X: ndarray, Y: ndarray) -> ndarray:
     """
-<<<<<<< HEAD
-    Use the JIT compiler to make pearson_corr() run faster for 2-dimensional X. <p>
+    Use the JIT compiler to make pearson_corr() run faster for 2-D X. <p>
     X.shape[-1] is the reshaped length, not real length: <p>
     e.g. (Ne,Ne * Nk,Np) -reshape-> (Ne,Ne * Nk * Np) -> (Ne,) (return)
     -> 1 / Np * (Ne,) (real corr)
@@ -1257,125 +958,11 @@
     -------
     X : ndarray, shape (d1,d2,d3,d4).
     Y : ndarray, shape (d1,d2,d3,d4).
-=======
-    return np.sum(y_pred == y_true) / len(y_true)
-
-
-def itr_compute(
-        number: int,
-        time: Union[int, float],
-        acc: float) -> float:
-    """Compute information transfer rate.
-
-    Args:
-        number (int): Number of targets.
-        time (Union[int, float]): (unit) second.
-        acc (float): 0-1
->>>>>>> f98a2414
 
     Returns
     -------
     corr : ndarray, shape (d1,d2,d3).
     """
-<<<<<<< HEAD
-=======
-    part_a = log(number, 2)
-    if int(acc) == 1 or acc == 100:  # avoid special situation
-        part_b, part_c = 0, 0
-    elif float(acc) == 0.0:
-        return 0
-    else:
-        part_b = acc * log(acc, 2)
-        part_c = (1 - acc) * log((1 - acc) / (number - 1), 2)
-    result = 60 / time * (part_a + part_b + part_c)
-    return result
-
-
-# %% 5. spatial distances
-def pearson_corr(
-        X: ndarray,
-        Y: ndarray,
-        parallel: bool = False) -> Union[float, ndarray]:
-    """Pearson correlation coefficient.
-
-    Args:
-        X (ndarray): (m,n).
-            e.g. Spatial filtered single-trial data (Nk,Np).
-        Y (ndarray): (l,m,n) or (m,n).
-            e.g. Templates while parallel=True (Ne,Nk,Np) or False (Nk,Np).
-        parallel (bool): An accelerator. Defaults to False.
-            If False, X could only be compared with Y of shape (m,n);
-            If True, X could be compared with Y of shape (l,m,n).
-
-    Returns:
-        corr_coef (Union[float, ndarray]):
-            float: X (m,n) & Y (m,n).
-            ndarray (l,): X (m,n) & Y (l,m,n).
-    """
-    # X_stan, Y_stan = standardization(X), standardization(Y)
-
-    # reshape data into vector-style: reshape() is 5 times faster than flatten()
-    X = np.reshape(X, -1, order='C')  # (m*n,)
-    if parallel:  # Y: (l,m,n)
-        Y = np.reshape(Y, (Y.shape[0], -1), order='C')  # (l,m*n)
-    else:  # Y: (m,n)
-        Y = np.reshape(Y, -1, order='C')  # (m*n,)
-    X_stan, Y_stan = standardization(X), standardization(Y)
-    return Y_stan @ X_stan / X_stan.shape[-1]
-
-
-@njit(fastmath=True)
-def fast_corr_2d(X: ndarray, Y: ndarray) -> ndarray:
-    """Special version of pearson_corr() for 2-dimensional X.
-    Use the JIT compiler to make python codes run faster.
-
-    Args:
-        X (ndarray): (d1,d2). d2 is reshaped length, not real length.
-            e.g. (Ne,Ne*Nk,Np) -> (Ne,Ne*Nk*Np) (reshaped, d1=Ne, d2=Ne*Nk*Np)
-                               -> (Ne,) (return) -> 1/Np*(Ne,) (real corr)
-        Y (ndarray): (d1,d2).
-
-    Returns:
-        corr (ndarray): (d1,).
-    """
-    dim_1 = X.shape[0]
-    corr = np.zeros((dim_1))
-    for d1 in range(dim_1):
-        corr[d1] = X[d1, :] @ Y[d1, :].T
-    return corr
-
-
-@njit(fastmath=True)
-def fast_corr_3d(X: ndarray, Y: ndarray) -> ndarray:
-    """Special version of pearson_corr() for 3-D X.
-
-    Args:
-        X (ndarray): (d1,d2,d3).
-        Y (ndarray): (d1,d2,d3).
-
-    Returns:
-        corr (ndarray): (d1,d2).
-    """
-    dim_1, dim_2 = X.shape[0], X.shape[1]
-    corr = np.zeros((dim_1, dim_2))
-    for d1 in range(dim_1):
-        for d2 in range(dim_2):
-            corr[d1, d2] = X[d1, d2, :] @ Y[d1, d2, :].T
-    return corr
-
-
-@njit(fastmath=True)
-def fast_corr_4d(X: ndarray, Y: ndarray) -> ndarray:
-    """Special version of pearson_corr() for 4-D X.
-
-    Args:
-        X (ndarray): (d1,d2,d3,d4).
-        Y (ndarray): (d1,d2,d3,d4).
-
-    Returns:
-        corr (ndarray): (d1,d2,d3).
-    """
->>>>>>> f98a2414
     dim_1, dim_2, dim_3 = X.shape[0], X.shape[1], X.shape[2]
     corr = np.zeros((dim_1, dim_2, dim_3))
     for d1 in range(dim_1):
@@ -1386,7 +973,6 @@
 
 
 def fisher_score(X: ndarray, y: ndarray) -> ndarray:
-<<<<<<< HEAD
     """
     Fisher Score (sequence).
 
@@ -1401,16 +987,6 @@
     -------
     fs : ndarray, shape (Np,).
         Fisher-Score sequence.
-=======
-    """Fisher Score (sequence).
-
-    Args:
-        X (ndarray): (Ne*Nt,Np). Dataset.
-        y (ndarray): (Ne*Nt,). Labels of X.
-
-    Returns:
-        fs (ndarray): (Np,). Fisher-Score sequence.
->>>>>>> f98a2414
     """
     # data information
     event_type = np.unique(y)
@@ -1439,7 +1015,6 @@
     return ite_d / itr_d
 
 
-<<<<<<< HEAD
 def snr_time(
         X: ndarray,
         y: Optional[ndarray] = None,
@@ -1492,33 +1067,11 @@
     -------
     X : ndarray, shape (m, n).
     Y : ndarray, shape (m, n).
-=======
-def euclidean_dist(X: ndarray, Y: ndarray) -> float:
-    """Euclidean distance.
-
-    Args:
-        X (ndarray): (m, n).
-        Y (ndarray): (m, n).
-
-    Returns:
-        dist (float)
-    """
-    dist = np.sqrt(np.sum((X - Y)**2))
-    return dist
-
-
-def cosine_sim(x: ndarray, y: ndarray) -> float:
-    """Cosine similarity.
-
-    Args:
-        x, y (ndarray): (Np,)
->>>>>>> f98a2414
 
     Returns
     -------
     out : float.
     """
-<<<<<<< HEAD
     return np.sqrt(np.sum((X - Y)**2))
 
 
@@ -1530,36 +1083,18 @@
     -------
     x : ndarray, shape (Np,).
     y : ndarray, shape (Np,).
-=======
-    sim = np.einsum('i,i->', x, y) / \
-        np.sqrt(np.einsum('i,i->', x, x) * np.einsum('i,i->', y, y))
-    return sim
+
+    Returns
+    -------
+    out : float.
+    """
+    return (x @ y) / np.sqrt((x @ x) * (y @ y))
 
 
 def minkowski_dist(
         x: ndarray,
         y: ndarray,
         p: Union[int, float]) -> float:
-    """Minkowski distance.
-
-    Args:
-        x (ndarray): (n_points,).
-        y (ndarray): (n_points,).
-        p (Union[int, float]): Hyper-parameter.
->>>>>>> f98a2414
-
-    Returns
-    -------
-    out : float.
-    """
-<<<<<<< HEAD
-    return (x @ y) / np.sqrt((x @ x) * (y @ y))
-
-
-def minkowski_dist(
-        x: ndarray,
-        y: ndarray,
-        p: Union[int, float]) -> float:
     """
     Minkowski distance.
 
@@ -1576,18 +1111,6 @@
     """
     return np.sum(abs(x - y)**p)**(1 / p)
 
-=======
-    dist = np.einsum('i->', abs(x - y)**p)**(1 / p)
-    return dist
-
-
-def mahalanobis_dist(X: ndarray, y: ndarray) -> float:
-    """Mahalanobis distance.
-
-    Args:
-        X (ndarray): (Nt,Np). Training dataset.
-        y (ndarray): (Np,). Test data.
->>>>>>> f98a2414
 
 def mahalanobis_dist(X: ndarray, y: ndarray) -> float:
     """
@@ -1610,7 +1133,6 @@
     return dist
 
 
-<<<<<<< HEAD
 def root_matrix(X: ndarray) -> ndarray:
     """
     Compute the root of a square matrix.
@@ -1651,38 +1173,8 @@
     # nr_lambda = np.diag(1 / np.sqrt(e_val))
     # nr_X = e_vec @ nr_lambda @ sLA.inv(e_vec)
     return invsqrtm(X)
-=======
-# def root_matrix(X: ndarray) -> ndarray:
-#     """Compute the root of a square matrix.
-
-#     Args:
-#         X (ndarray): (m,m). Square matrix.
-
-#     Returns:
-#         r_X (ndarray): (m,m). X^(1/2).
-#     """
-#     e_val, e_vec = sLA.eig(X)
-#     r_lambda = np.diag(np.sqrt(e_val))
-#     r_X = e_vec @ r_lambda @ sLA.inv(e_vec)
-#     return r_X
-
-
-# def nega_root_matrix(X: ndarray) -> ndarray:
-#     """Compute the negative root of a square matrix.
-
-#     Args:
-#         X (ndarray): (m,m). Square matrix.
->>>>>>> f98a2414
-
-#     Returns:
-#         nr_X (ndarray): (m,m). X^(-1/2).
-#     """
-#     e_val, e_vec = sLA.eig(X)
-#     nr_lambda = np.diag(1 / np.sqrt(e_val))
-#     nr_X = e_vec @ nr_lambda @ sLA.inv(e_vec)
-#     return nr_X
-
-<<<<<<< HEAD
+
+
 def s_estimator(X: ndarray) -> float:
     """
     Construct s-estimator.
@@ -1691,14 +1183,6 @@
     -------
     X : ndarray, shape (m,m).
         Symmetric matrix.
-=======
-
-def s_estimator(X: ndarray) -> float:
-    """Construct s-estimator.
-
-    Args:
-        X (ndarray): (m,m). Symmetric matrix.
->>>>>>> f98a2414
 
     Returns
     -------
@@ -1708,31 +1192,18 @@
     e_val = e_val / np.sum(e_val)  # normalized eigenvalues
     entropy = np.sum([i * log(i, 2) for i in e_val])
     return 1 + entropy / log(X.shape[0], 2)
-<<<<<<< HEAD
-
-=======
->>>>>>> f98a2414
+
 
 # %% 6. temporally smoothing functions
 def tukeys_kernel(x: float, r: Union[int, float] = 3) -> float:
     """
     Tukeys tri-cube kernel function.
 
-<<<<<<< HEAD
     Parameters
     -------
     x : float.
     r : int or float.
         Defaults to 3.
-=======
-# %% 6. temporally smoothing functions
-def tukeys_kernel(x: float, r: Union[int, float] = 3) -> float:
-    """Tukeys tri-cube kernel function.
-
-    Args:
-        x (float)
-        r (Union[int, float]): Defaults to 3.
->>>>>>> f98a2414
 
     Returns
     -------
@@ -1748,7 +1219,6 @@
         n_points: int,
         tau: Union[int, float],
         r: Union[int, float] = 3) -> ndarray:
-<<<<<<< HEAD
     """
     Weighting matrix based on kernel function.
 
@@ -1765,17 +1235,6 @@
     -------
     W : ndarray, shape (Np,Np).
         Weighting matrix.
-=======
-    """Weighting matrix based on kernel function.
-
-    Args:
-        n_points (int): Parameters that determine the size of the matrix.
-        tau (Union[int, float]): Hyper-parameter for weighting matrix.
-        r (Union[int, float]): Hyper-parameter for kernel funtion.
-
-    Returns:
-        W (ndarray): (Np,Np). Weighting matrix.
->>>>>>> f98a2414
     """
     W = np.eye(n_points)
     for i in range(n_points):
@@ -1785,7 +1244,6 @@
 
 
 def laplacian_matrix(W: ndarray) -> ndarray:
-<<<<<<< HEAD
     """
     Laplace matrix for time smoothing.
 
@@ -1946,9 +1404,6 @@
         return np.real(e_vec[:, w_index][:, n_components:].T)
     elif mode == 'Max':
         return np.real(e_vec[:, w_index][:, :n_components].T)
-=======
-    """Laplace matrix for time smoothing.
->>>>>>> f98a2414
 
 
 # %% 9. Signal generation
@@ -1967,16 +1422,11 @@
     -------
     out : ndarray, shape (m*n, n).
     """
-<<<<<<< HEAD
     Z = np.zeros((m * n, n))
     for i in range(m):
         Z[i * n:(i + 1) * n, :] = np.eye(n)
     return Z
 
-=======
-    D = np.diag(np.sum(W, axis=-1))
-    return D - W
->>>>>>> f98a2414
 
 def square_wave(
         freq: Union[int, float],
@@ -2008,7 +1458,6 @@
     """
     time_points = np.arange(n_points) / srate
 
-<<<<<<< HEAD
     # the black box from @Edwin465
     t = 2 * pi * freq * time_points + phase * pi
     tem = np.mod(t, 2 * pi)
@@ -2559,6 +2008,7 @@
         w: ndarray) -> Tuple[ndarray, ndarray]:
     """
     Calculate propagation matrice(A) based on source responses(wX).
+
     A = argmin||A @ w @ X - X||.
 
     Parameters
@@ -2603,737 +2053,6 @@
 
     Q = Cs^(-1/2) @ Ct^(1/2).
 
-=======
-# %% 7. reduced QR decomposition
-def qr_projection(X: ndarray) -> ndarray:
-    """Orthogonal projection based on QR decomposition of X.
-
-    Args:
-        X (ndarray): (Np,m).
-
-    Return:
-        P (ndarray): (Np,Np).
-    """
-    Q, _ = sLA.qr(X, mode='economic')
-    P = Q @ Q.T  # (Np,Np)
-    return P
-
-
-# %% 8. Eigenvalue problems
-def pick_subspace(
-        e_vals: Union[ndarray, List[float]],
-        ratio: float,
-        min_n: Optional[int] = None,
-        max_n: Optional[int] = None) -> int:
-    """
-    Optimize the number of subspaces.
-
-    Parameters
-    -------
-    e_vals : array-like, shape (Nk,).
-        Sequence of eigenvalues sorted in descending order.
-    ratio : float.
-        0-1. The ratio of the sum of picked eigenvalues to the total.
-    min_n: int.
-        Minimum number of the dimension of subspace. min_n >= 1.
-    max_n: int.
-        Maximum number of the dimension of subspace. max_n <= Nk.
-
-    Returns
-    -------
-    n_components : int.
-        The optimized number of subspaces.
-    """
-    # basic information
-    e_vals_sum = np.sum(e_vals)
-    threshould = ratio * e_vals_sum
-
-    # check non-compliant input parameters
-    if (min_n is None) or (min_n < 1):
-        min_n = 1
-    if (max_n is None) or (max_n > len(e_vals)):
-        max_n = len(e_vals)
-
-    # main process
-    temp_sum = 0
-    for nev, e_val in enumerate(e_vals):
-        temp_sum += e_val
-        n_components = nev + 1
-        if temp_sum >= threshould:
-            if n_components < min_n:
-                return min_n
-            elif n_components >= max_n:
-                return max_n
-            else:
-                return n_components
-
-
-def normalize_eigenvectors(e_vec: ndarray):
-    """
-    Adjust the sign of the eigenvector by selecting the element with the largest
-    absolute value and ensuring it is positive.
-
-    Parameters
-    -------
-    e_vec : ndarray, shape (m,m).
-        Column vectors, i.e. e_vec[:, i] is an eigenvector.
-
-    Returns
-    -------
-    e_vec_norm : ndarray, shape (m,m).
-        Normalized e_vec.
-    """
-    e_vec_norm = np.zeros_like(e_vec)
-    for i in range(e_vec.shape[1]):
-        if np.argmax(np.abs(e_vec[:, i])) < 0:
-            e_vec_norm[:, i] = e_vec[:, i] * -1
-    return e_vec_norm
-
-
-def solve_gep(
-        A: ndarray,
-        B: Optional[ndarray] = None,
-        n_components: Optional[int] = 1,
-        mode: str = 'Max',
-        ratio: Optional[float] = None,
-        min_n: Optional[int] = None,
-        max_n: Optional[int] = None) -> ndarray:
-    """
-    Solve generalized eigenvalue problems (GEPs) based on Rayleigh quotient:
-    f(w) = (w @ A @ w^T) / (w @ B @ w^T) -> A @ w = lambda @ B @ w.
-
-    If B is None, solve eigenvalue problems (EPs):
-    f(w) = (w @ A @ w^T) / (w @ w^T) -> A @ w = lambda @ w
-
-    Parameters
-    -------
-    A : ndarray, shape (m,m).
-    B : ndarray, shape (m,m), optional.
-    n_components : int.
-        Number of eigenvectors picked as filters.
-    mode : str.
-        'Max' or 'Min'. Depends on target function.
-    ratio : float.
-        0-1. The ratio of the sum of useful (mode=='Max') or deprecated (mode=='Min')
-        eigenvalues to the total. Only useful when n_components is None.
-    min_n: int.
-        Minimum number of the dimension of subspace. min_n >= 1.
-    max_n: int.
-        Maximum number of the dimension of subspace. max_n <= Nk.
-
-    Returns
-    -------
-    w : ndarray, shape (Nk,m).
-        Picked eigenvectors.
-    """
-    # solve EPs
-    if B is not None:  # f(w) = (w @ A @ w^T) / (w @ B @ w^T)
-        # faster than sLA.eig(a=A, b=B)
-        e_val, e_vec = sLA.eig(sLA.solve(a=B, b=A, assume_a='sym'))  # ax=b -> x=a^{-1}b
-    else:  # f(w) = (w @ A @ w^T) / (w @ w^T)
-        e_val, e_vec = sLA.eig(A)
-
-    # pick the optimal subspaces
-    w_index = np.flip(np.argsort(e_val))
-    if n_components is None:
-        n_components = pick_subspace(
-            e_vals=e_val[w_index],
-            ratio=ratio,
-            min_n=min_n,
-            max_n=max_n
-        )
-    if mode == 'Min':
-        return np.real(e_vec[:, w_index][:, n_components:].T)
-    elif mode == 'Max':
-        return np.real(e_vec[:, w_index][:, :n_components].T)
-
-
-# %% 9. Signal generation
-def Imn(m: int, n: int) -> ndarray:
-    """Concatenate identical matrices into a big matrix.
-
-    Args:
-        X (ndarray): (d1,d2,d3).
-
-    Returns:
-        X_new (ndarray): (d1,d2,d3).
-    """
-    Z = np.zeros((m * n, n))
-    for i in range(m):
-        Z[i * n:(i + 1) * n, :] = np.eye(n)
-    return Z
-
-
-def square_wave(
-        freq: Union[int, float],
-        phase: Union[int, float],
-        n_points: int,
-        duty: Union[int, float] = 20,
-        srate: Union[int, float] = 1000) -> ndarray:
-    """Construct square waveforms.
-    Adopted from: https://github.com/edwin465/SSVEP-Impulse-Response.
-
-    Args:
-        freq (Union[int, float]): Frequency / Hz.
-        phase (float): Coefficients. 0-2 (pi).
-        n_points (Union[int, float]): Number of sampling points.
-        duty (Union[int, float]): Defaults to 50 (%).
-        srate (Union[int, float]): Sampling rate. Defaults to 1000.
-
-    Returns:
-        wave (ndarray): (n_points,). Square sequence (from 0 to 2).
-    """
-    time_points = np.arange(n_points) / srate
-
-    # the black box from @Edwin465
-    t = 2 * pi * freq * time_points + phase * pi
-    tem = np.mod(t, 2 * pi)
-    w0 = 2 * pi * duty / 100
-    nodd = np.array((tem < w0))
-    wave = 2 * nodd - 1
-    return wave
-
-
-def sin_wave(
-        freq: Union[int, float],
-        phase: Union[int, float],
-        n_points: int,
-        srate: Union[int, float] = 1000) -> ndarray:
-    """Construct sinusoidal waveforms.
-
-    Args:
-        freq (Union[int, float]): Frequency / Hz.
-        n_points (Union[int, float]): Number of sampling points.
-        phase (float): Coefficients. 0-2 (pi).
-        srate (Union[int, float]): Sampling rate. Defaults to 1000.
-
-    Returns:
-        wave (ndarray): (n_points,). Sinusoidal sequence.
-    """
-    time_points = np.arange(n_points) / srate
-    wave = np.sin(2 * pi * freq * time_points + pi * phase)
-    return wave
-
-
-def sine_template(
-        freq: Union[int, float],
-        phase: Union[int, float],
-        n_points: int,
-        n_harmonics: int,
-        srate: Union[int, float] = 1000) -> ndarray:
-    """Create sine-cosine template for SSVEP signals.
-
-    Args:
-        freq (Union[int, float]): Basic frequency.
-        phase (Union[int, float]): Initial phase (coefficients). 0-2 (pi).
-        n_points (int): Sampling points.
-        n_harmonics (int): Number of harmonics.
-        srate (Union[int, float]): Sampling rate. Defaults to 1000.
-
-    Returns:
-        Y (ndarray): (2*Nh,Np).
-    """
-    Y = np.zeros((2 * n_harmonics, n_points))  # (2Nh,Np)
-    for nh in range(n_harmonics):
-        Y[2 * nh, :] = sin_wave(
-            freq=(nh + 1) * freq,
-            phase=0 + (nh + 1) * phase,
-            n_points=n_points,
-            srate=srate
-        )
-        Y[2 * nh + 1, :] = sin_wave(
-            freq=(nh + 1) * freq,
-            phase=0.5 + (nh + 1) * phase,
-            n_points=n_points,
-            srate=srate
-        )
-    return Y
-
-
-def get_resample_sequence(
-        seq: ndarray,
-        srate: Union[int, float] = 1000,
-        rrate: int = 60,
-        output_waveform: bool = True) -> Union[List[Tuple[int, float]],
-                                               Tuple[List[Tuple[int, float]], ndarray]]:
-    """Obtain the resampled sequence from original sequence.
-
-    Args:
-        seq (ndarray): (1, signal_length).
-            Stimulus sequence of original sampling rate.
-        srate (int or float): Sampling rate. Defaults to 1000 Hz.
-        rrate (int): Refresh rate of stimulus devices. Defaults to 60 Hz.
-        output_waveform (bool): Return resampled waveform or not.
-            Defaults to False.
-
-    Returns:
-        rsp_seq (List[Tuple[int, float]]): (index, value).
-            Resampled values and indices of stimulus sequence.
-        rsp_wave (ndarray): (1, resampled_length). Only when output_waveform is True.
-    """
-    # construct resampled sequence
-    n_points = seq.shape[-1]
-    rsp_points = int(np.round(rrate * n_points / srate))  # resampled n_points
-    rsp_idx = np.round(srate / rrate * np.arange(rsp_points) + 0.001)
-    rsp_val = [seq[int(ri)] for ri in rsp_idx]
-    rsp_seq = [(int(ri), rv) for ri, rv in zip(rsp_idx, rsp_val)]
-
-    # construct waveform (for plotting)
-    if output_waveform:
-        rsp_wave = np.zeros((n_points))
-        n_count = 0
-        for nrw in range(rsp_wave.shape[0]):
-            if nrw == 0:  # start point
-                rsp_wave[nrw] = rsp_seq[n_count][1]
-                n_count += 1
-            elif rsp_seq[n_count - 1][0] < nrw < rsp_seq[n_count][0]:
-                # keep the same value in the current period
-                rsp_wave[nrw] = rsp_seq[n_count - 1][1]
-            elif nrw >= rsp_seq[n_count][0]:  # switch to the next period
-                if n_count == len(rsp_seq) - 1:  # max
-                    rsp_wave[nrw] = rsp_seq[n_count][1]
-                else:
-                    n_count += 1
-                    rsp_wave[nrw] = rsp_seq[n_count - 1][1]
-        return rsp_seq, rsp_wave
-    return rsp_seq
-
-
-def extract_periodic_impulse(
-        freq: Union[int, float],
-        phase: Union[int, float],
-        n_points: int,
-        srate: Union[int, float] = 1000,
-        rrate: int = 60,
-        method: str = 'Square') -> ndarray:
-    """Extract periodic impulse sequence from stimulus sequence.
-
-    Args:
-        freq (int or float): Stimulus frequency.
-        phase (int or float): Stimulus phase (coefficients). 0-2 (pi).
-        n_points (int): Total length of reconstructed signal.
-        srate (int or float): Sampling rate. Defaults to 1000 Hz.
-        rrate (int): Refresh rate of stimulus devices. Defaults to 60 Hz.
-        method (str): 'Square' or 'Cosine'. Defaults to 'Square'.
-            If 'Square', pick up the moment of the rising edge of the square wave;
-                Adopted from: https://github.com/edwin465/SSVEP-Impulse-Response.
-            If 'Cosine', pick up the peak moment of the resampled cosine wave.
-
-    Returns:
-        periodic_impulse (ndarray): (1,Np)
-    """
-    # obtain the actual stimulus strength
-    extra_length = int(np.ceil(1 / freq * srate) + n_points)  # add a single period
-    cos_seq = sin_wave(
-        freq=freq,
-        n_points=extra_length,
-        phase=0.5 + phase,
-        srate=srate
-    )
-    rsp_seq, rsp_wave = get_resample_sequence(
-        seq=cos_seq,
-        srate=srate,
-        rrate=rrate,
-        output_waveform=True
-    )
-
-    if method == 'Square':  # black box from @Edwin456
-        periodic_impulse = square_wave(
-            freq=freq,
-            phase=phase,
-            n_points=extra_length,
-            duty=10,
-            srate=srate
-        ).astype(float) + 1  # square wave, (Np,)
-        count_thred = np.floor(0.9 * srate / freq)
-        count = count_thred + 1
-        for el in range(extra_length):
-            if periodic_impulse[el] == 0:
-                count = count_thred + 1
-            else:
-                if count >= count_thred:
-                    periodic_impulse[el] = rsp_wave[el] + 1
-                    count = 1
-                else:
-                    count += 1
-                    periodic_impulse[el] = 0
-    elif method == 'Cosine':  # pick up the peak values of resampled sequence
-        periodic_impulse = np.zeros_like(cos_seq)  # WARNING: not the real length
-        if np.mod(phase, 2) == 0:
-            periodic_impulse[0] = rsp_seq[0][1]
-        for rs in range(1, len(rsp_seq) - 1):
-            # >> the last point
-            # bigger_than_left = rsp_seq[rs][1] - rsp_seq[rs - 1][1] > 10e-5
-            # left_edge = bigger_than_left
-            left_edge = rsp_seq[rs][1] - rsp_seq[rs - 1][1] > 10e-5
-
-            # >= the next point
-            bigger_than_right = rsp_seq[rs][1] > rsp_seq[rs + 1][1]
-            close_to_right = abs(rsp_seq[rs][1] - rsp_seq[rs + 1][1]) < 10e-5
-            right_edge = bigger_than_right or close_to_right
-            if left_edge and right_edge:
-                periodic_impulse[rsp_seq[rs][0]] = rsp_seq[rs][1]
-    return periodic_impulse[:n_points]
-
-
-def create_conv_matrix(
-        periodic_impulse: ndarray,
-        response_length: int) -> ndarray:
-    """Create the convolution matrix of the periodic impulse.
-
-    Args:
-        periodic_impulse (ndarray): (1,Np). Impulse sequence of stimulus.
-        response_length (int): Length of impulse response.
-
-    Returns:
-        H (ndarray): (response_length,Np). Convolution matrix.
-    """
-    signal_length = periodic_impulse.shape[-1]
-    H = np.zeros((response_length, response_length + signal_length - 1))
-    for rl in range(response_length):
-        H[rl, rl:rl + signal_length] = periodic_impulse
-    return H[:, :signal_length]
-
-
-def correct_conv_matrix(
-        H: ndarray,
-        freq: Union[int, float],
-        srate: Union[int, float],
-        amp_scale: Union[int, float] = 0.8,
-        concat_method: str = 'dynamic') -> ndarray:
-    """Replace the blank values at the front of the reconstructed data
-    with its subsequent fragment.
-
-    Args:
-        H (ndarray): (Nrl,Np). Convolution matrix.
-        freq (int or float): Stimulus frequency.
-        srate (int or float): Sampling rate. Defaults to 1000 Hz.
-        amp_scale (float): The multiplying power when calculating the amplitudes of data.
-            Defaults to 0.8.
-        concat_method (str): 'dynamic' or 'static'.
-            'static': Concatenated data is starting from 1 s.
-            'dynamic': Concatenated data is starting from 1 period.
-
-    Returns:
-        H (ndarray): (response_length,Np). Corrected convolution matrix.
-    """
-    shift_length = np.where(H[0] != 0)[0][0] + 1  # Tuple -> ndarray -> int
-    shift_matrix = np.eye(H.shape[-1])
-    if concat_method == 'static':
-        sp = srate
-    elif concat_method == 'dynamic':
-        sp = int(np.ceil(srate / freq))
-    try:
-        ep = sp + shift_length
-        shift_matrix[sp:ep, :shift_length] = amp_scale * np.eye(shift_length)
-    except ValueError:
-        raise Exception('Signal length is too short!')
-    return H @ shift_matrix
-
-
-def resize_conv_matrix(
-        H: ndarray,
-        new_size: Tuple[int, int],
-        method: str = 'Lanczos') -> ndarray:
-    """
-    Resize the convolution matrix (H) into the common shape (Common response length).
-
-    Parameters
-    -------
-    H : ndarray, shape (Nrl,Np).
-        Convolution matrix. Nrl is the length of response.
-    new_size : Tuple[int, int]. (length, width).
-        NOTE: for a matrix with shape (m,n), length=n, width=m.
-    method : str.
-        'nearest', 'linear', cubic', 'area', 'Lanczos', 'linear-exact',
-        'inverse-map' and 'fill-outliers'.
-        Interpolation methods. Defaults to 'Lanczos'.
-
-    Returns
-    -------
-    H_new : ndarray, shape (Nrl,Np).
-        Resized convolution matrix.
-    """
-    mapping = {
-        'nearest': cv2.INTER_NEAREST,
-        'linear': cv2.INTER_LINEAR,
-        'cubic': cv2.INTER_CUBIC,
-        'area': cv2.INTER_AREA,
-        'Lanczos': cv2.INTER_LANCZOS4,
-        'linear-exact': cv2.INTER_LINEAR_EXACT,
-        'inverse-map': cv2.WARP_INVERSE_MAP,
-        'fill-outliers': cv2.WARP_FILL_OUTLIERS
-    }
-    return cv2.resize(
-        src=H,
-        dsize=new_size,
-        interpolation=mapping[method]
-    )
-
-
-def solve_mcpe(
-        X: ndarray,
-        freq: float,
-        srate: Union[int, float] = 1000,
-        steps: int = 100,
-        average: bool = False) -> ndarray:
-    """
-    Calculate the phase for SSVEP signal by Maximum Correlation Phase Estimation (MCPE).
-
-    Parameters
-    -------
-    X : ndarray, shape (Nt,Np).
-        Single-channel input data of one class.
-    freq : float.
-        Target (stimulus) frequency.
-    srate : int or float.
-        Sampling rate (Hz). Defaults to 1000.
-    average : bool.
-        Whether return the phase of X_mean. Defaults to False.
-        i.e. return multiple-trial phases as an array.
-
-    Returns
-    -------
-    phases : ndarray, shape (Nt,) or (1,).
-        Estimated phases (radians).
-    """
-    # initialization
-    optional_phases = np.linspace(0, 2, steps + 1)[:steps]
-    if average:
-        X_ori = X.mean(axis=0, keepdims=True)  # (1,Np)
-    else:
-        X_ori = deepcopy(X)
-
-    # traversal
-    phases = []
-    for nt in range(X_ori.shape[0]):
-        rho = np.zeros_like(optional_phases)
-        for nop, op in enumerate(optional_phases):
-            sin_seq = sin_wave(
-                freq=freq,
-                phase=op,
-                n_points=X.shape[-1],
-                srate=srate
-            )
-            rho[nop] = np.corrcoef(X_ori[nt], sin_seq)[0, 1]
-        phases.append(np.pi * optional_phases[np.argmax(rho)])
-    return np.array(phases)
-
-
-# %% 10. Filter-bank technology
-def generate_filter_bank(
-        passbands: List[Tuple[float, float]],
-        stopbands: List[Tuple[float, float]],
-        srate: float,
-        order: Optional[int] = None,
-        gpass: float = 3,
-        gstop: float = 40,
-        rp: float = 0.5) -> List[ndarray]:
-    """
-    Generate Chebyshev type I filters according to input paramters.
-
-    Parameters
-    -------
-    passbands : List[Tuple[float,float]].
-        Passband edge frequencies.
-    stopbands : List[Tuple[float,float]].
-        Stopband edge frequencies.
-    srate : float.
-        Sampling rate.
-    order : int, optional.
-        Order of filters.
-    gpass : float.
-        The maximum loss in the passband (dB).
-    gstop : float.
-        The minimum attenuation in the stopband (dB).
-    rp : float.
-        Ripple of filters. Default to 0.5 dB.
-
-    Returns
-    -------
-    filter_bank : List[ndarray].
-        Second-order sections representation of the IIR filters.
-    """
-    filter_bank = []
-    for wp, ws in zip(passbands, stopbands):
-        if order is None:  # apply default order selection
-            N, wn = cheb1ord(wp, ws, gpass, gstop, fs=srate)  # order, 3dB freq
-            sos = cheby1(N, rp, wn, btype='bandpass', output='sos', fs=srate)
-        else:
-            sos = cheby1(order, rp, wp, btype='bandpass', output='sos', fs=srate)
-        filter_bank.append(sos)
-    return filter_bank
-
-
-class FilterBank(BaseEstimator, TransformerMixin):
-    """Basic filter-bank object"""
-    def __init__(
-            self,
-            base_estimator: BaseEstimator,
-            filter_bank: Optional[List] = None,
-            with_filter_bank: bool = True,
-            version: Optional[str] = None):
-        """
-        Basic configuration.
-
-        Parameters
-        -------
-        base_estimator : BaseEstimator.
-            Sub-model.
-        filter_bank : List[ndarray], optional.
-            See details in generate_filter_bank(). Defaults to False.
-        with_filter_bank : bool.
-            Whether the input data has been FB-preprocessed. Defaults to True.
-        version : str, optional.
-            If 'SSVEP', bank_weights wiil be set according to refrence:
-            (DOI) 10.1088/1741-2560/12/4/046008.
-        """
-        self.base_estimator = base_estimator
-        assert bool(filter_bank) != with_filter_bank, 'Check filter bank configuration!'
-        self.filter_bank = filter_bank
-        self.with_filter_bank = with_filter_bank
-        self.version = version
-
-    def fit(
-            self,
-            X_train: ndarray,
-            y_train: ndarray,
-            bank_weights: Optional[ndarray] = None,
-            **kwargs):
-        """
-        Load in training dataset and pass it to sub-esimators.
-
-        Parameters
-        -------
-        X_train : ndarray, shape (Ne*Nt,...,Np) or (Nb,Ne*Nt,...,Np).
-            Sklearn-style training dataset.
-        y_train : ndarray, shape (Ne*Nt,).
-            Labels for X_train.
-        bank_weights : ndarray, shape (Nb,), optional.
-            Weights for different filter banks. Defaults to None (equal).
-        """
-        if self.with_filter_bank:  # X_train has been filterd: (Nb,Ne*Nt,...,Np)
-            self.Nb = X_train.shape[0]
-        else:  # tranform X_train into shape: (Nb,Ne*Nt,...,Np)
-            self.Nb = len(self.filter_bank)
-            X_train = self.fb_transform(X_train)
-
-        self.bank_weights = bank_weights
-        if self.version == 'SSVEP':
-            self.bank_weights = np.array([(nb + 1)**(-1.25) + 0.25 for nb in range(self.Nb)])
-
-        self.sub_estimator = [clone(self.base_estimator) for nb in range(self.Nb)]
-        for nse, se in enumerate(self.sub_estimator):
-            se.fit(
-                X_train=X_train[nse],
-                y_train=y_train,
-                **kwargs
-            )
-
-    def transform(
-            self,
-            X_test: ndarray,
-            **kwargs) -> Dict[str, ndarray]:
-        """
-        Transform test dataset to multi-band discriminant features.
-
-        Parameters
-        -------
-        X_test : ndarray, shape (Ne*Nte,...,Np) or (Nb,Ne*Nt,...,Np).
-            Sklearn-style test dataset.
-
-        Returns
-        -------
-        fb_rho : ndarray, shape (Nb,Ne*Nte,Ne).
-            Multi-band decision coefficients.
-        rho : ndarray, shape (Ne*Nte,Ne).
-            Intergrated decision coefficients.
-        """
-        if not self.with_filter_bank:
-            X_test = self.fb_transform(X_test)
-        self.sub_features = [se.transform(X_test[nse], **kwargs)
-                             for nse, se in enumerate(self.sub_estimator)]
-        rho_fb = np.stack([sf['rho'] for sf in self.sub_features], axis=0)
-        if self.bank_weights is None:
-            rho = np.mean(sign_sta(rho_fb))
-        else:
-            rho = np.einsum('b,bte->te', self.bank_weights, sign_sta(rho_fb))
-        features = {
-            'rho_fb': rho_fb, 'rho': rho
-        }
-        return features
-
-    def fb_transform(self, X_train: ndarray) -> ndarray:
-        """
-        Transform single-band X_train into multi-band X_train.
-
-        Parameters
-        -------
-        X_train : ndarray, shape (Ne*Nt,...,Np).
-            Sklearn-style training dataset.
-
-        Returns
-        -------
-        X_fb : ndarray, shape (Nb,Ne*Nt,...,Np).
-            Multi-band X_train.
-        """
-        X_fb = np.stack([sosfiltfilt(sos, X_train, axis=-1)
-                         for sos in self.filter_bank])
-        return X_fb
-
-
-# %% 11. Linear transformation
-def solve_forward_propagation(
-        X: ndarray,
-        y: ndarray,
-        w: ndarray) -> Tuple[ndarray, ndarray]:
-    """
-    Calculate propagation matrice(A) based on source responses(wX).
-    A = argmin||A @ w @ X - X||.
-
-    Parameters
-    -------
-    X : ndarray, shape (Ne*Nt,Nc,Np).
-        Multi-trial dataset. Nt>=2.
-    y : ndarray, shape (Ne*Nt,).
-        Labels for X.
-    w : ndarray, shape (Ne,Nk,Nc).
-        Spatial filters.
-
-    Returns
-    -------
-    A : ndarray, shape (Ne,Nc,Nk).
-        Propagation matrices.
-    s : ndarray, shape (Ne*Nt,Nk,Np).
-        Spatial filtered X (wX).
-    """
-    # basic information
-    event_type = list(np.unique(y))
-    n_events, n_components, n_chans = w.shape  # Ne,Nk,Nc
-    n_trials, _, n_points = X.shape  # Ne*Nt,Nc,Np
-
-    # construct task-related signal wX (s)
-    s = np.zeros((n_trials, n_components, n_points))  # (Ne*Nt,Nk,Np)
-    for ntr in range(n_trials):
-        event_idx = event_type.index(y[ntr])
-        s[ntr] = w[event_idx] @ X[ntr]
-
-    # analytical solution
-    X_var = generate_var(X=X, y=y)  # (Ne,Nc,Nc)
-    s_var = generate_var(X=s, y=y)  # (Ne,Nk.Nk)
-    A = np.zeros((n_events, n_chans, n_components))
-    for ne in range(n_events):
-        A[ne] = X_var[ne] @ w[ne].T @ sLA.inv(s_var[ne])
-    return A, s
-
-
-def solve_coral(Cs: ndarray, Ct: ndarray) -> ndarray:
-    """
-    Solve CORAL problem: Q = min || Q^T Cs Q - Ct ||_F^2.
-
-    Q = Cs^(-1/2) @ Ct^(1/2).
-
->>>>>>> f98a2414
     Parameters
     -------
     Cs : ndarray, shape (n,n).
