--- conflicted
+++ resolved
@@ -423,11 +423,7 @@
     Args:
         data (ndarray): (n_chans, n_points+m or n_points).
             m must be larger than n_points while mode is 'train'.
-<<<<<<< HEAD
-        projection (ndarray): (n_points, 2*n_harmonics). Y.T
-=======
         projection (ndarray): (n_points, 2*n_harmonics).
->>>>>>> 806fe3e5
         m (int): Extra data length.
         mode (str, optional): 'train' or 'test'.
 
@@ -435,20 +431,11 @@
         data_aug2 (ndarray): ((m+1)*n_chans, 2*n_points).
     """
     # basic information
-<<<<<<< HEAD
-    n_chans = data.shape[0]  # Nc
-    n_points = projection.shape[0]  # Np
-    n_2harmonics = projection.shape[1]  # 2*Nh
-
-    # secondary augmented data
-    data_aug2 = np.zeros(((m+1)*n_chans, n_points+n_2harmonics))  # ((m+1)*Nc,Np+2Nh)
-=======
     n_chans = data.shape[0]
     n_points = projection.shape[0]
 
     # secondary augmented data
     data_aug2 = np.zeros(((m+1)*n_chans, 2*n_points))  # ((m+1)*Nc,2*Np)
->>>>>>> 806fe3e5
     if mode == 'train':
         for nm in range(m+1):
             sp, ep = nm*n_chans, (nm+1)*n_chans
@@ -490,8 +477,6 @@
         for ntr in range(n_train):
             train_data_aug2[ne,ntr,...] = aug_2(data=train_data[ne,ntr,...],
                                                 projection=projection[ne], m=m)
-<<<<<<< HEAD
-=======
 
     # DSP filters based on augmented data
     class_center = train_data_aug2.mean(axis=1)  # (Ne,(m+1)*Nc,2*Np)
@@ -499,24 +484,11 @@
                     Nk=Nk, ratio=ratio)  # (Nk,(m+1)*Nc)
     aug_template = einsum('kc,ecp->ekp', w,class_center)
     return w, aug_template
->>>>>>> 806fe3e5
-
-    # DSP filters based on augmented data
-    class_center = train_data_aug2.mean(axis=1)  # (Ne,(m+1)*Nc,2*Np)
-    w = dsp_compute(train_data=train_data_aug2, class_center=class_center,
-                    Nk=Nk, ratio=ratio)  # (Nk,(m+1)*Nc)
-    aug_template = einsum('kc,ecp->ekp', w,class_center)
-    return w, aug_template
+
 
 def tdca(train_data, test_data, projection, m, Nk=1, ratio=None):
     """Using TDCA to compute decision coefficients.
 
-<<<<<<< HEAD
-def tdca(train_data, test_data, projection, m, Nk=1, ratio=None):
-    """Using TDCA to compute decision coefficients.
-
-=======
->>>>>>> 806fe3e5
     Args:
         train_data (ndarray): (n_events, n_train, n_chans, n_points+m).
         test_data (ndarray): (n_events, n_test, n_chans, n_points).
