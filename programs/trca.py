--- conflicted
+++ resolved
@@ -30,10 +30,7 @@
     n_components: Nk
     n_harmonics: Nh
     n_bands: Nb
-<<<<<<< HEAD
     trail-normalization: TN
-=======
->>>>>>> 60691d99
 
 """
 
@@ -119,7 +116,6 @@
 class BasicFBTRCA(utils.FilterBank, ClassifierMixin):
     def transform(self, X_test: ndarray) -> Dict[str, ndarray]:
         """Transform test dataset to discriminant features.
-<<<<<<< HEAD
 
         Args:
             X_test (ndarray): (Nb,Ne*Nte,Nc,Np) or (Ne*Nte,Nc,Np).
@@ -210,98 +206,6 @@
         ew (ndarray): (Ne*Nk,Nc). Ensemble spatial filter of eTRCA.
     """
     # basic information
-=======
-
-        Args:
-            X_test (ndarray): (Nb,Ne*Nte,Nc,Np) or (Ne*Nte,Nc,Np).
-                Test dataset.
-
-        Returns:
-            rho_fb (ndarray): (Nb,Ne*Nte,Ne). Features of each band.
-            rho (ndarray): (Ne*Nte,Ne). Features of all bands.
-            erho_fb (ndarray): (Nb,Ne*Nte,Ne). Ensemble features of each band.
-            erho (ndarray): (Ne*Nte,Ne). Ensemble features of all bands.
-        """
-        if not self.with_filter_bank:  # tranform X_test
-            X_test = self.fb_transform(X_test)  # (Nb,Ne*Nte,Nc,Np)
-        sub_features = [se.transform(X_test[nse])
-                        for nse, se in enumerate(self.sub_estimator)]
-        rho_fb = np.stack([sf['rho'] for sf in sub_features], axis=0)
-        erho_fb = np.stack([sf['erho'] for sf in sub_features], axis=0)
-        rho = np.einsum('b,bte->te', self.bank_weights, rho_fb)
-        erho = np.einsum('b,bte->te', self.bank_weights, erho_fb)
-        features = {
-            'fb_rho': rho_fb, 'rho': rho,
-            'fb_erho': erho_fb, 'erho': erho
-        }
-        return features
-
-    def predict(self, X_test: ndarray) -> Union[Tuple[ndarray, ndarray],
-                                                Tuple[int, int]]:
-        """Using filter-bank TRCA-like algorithm to predict test data.
-
-        Args:
-            X_test (ndarray): (Nb,Ne*Nte,Nc,Np) or (Ne*Nte,Nc,Np).
-                Test dataset.
-
-        Returns:
-            y_standard (ndarray or int): (Ne*Nte,). Predict label(s).
-            y_ensemble (ndarray or int): (Ne*Nte,). Predict label(s) (ensemble).
-        """
-        self.features = self.transform(X_test)
-        event_type = self.sub_estimator[0].event_type
-        self.y_standard = event_type[np.argmax(self.features['rho'], axis=-1)]
-        self.y_ensemble = event_type[np.argmax(self.features['erho'], axis=-1)]
-        return self.y_standard, self.y_ensemble
-
-
-# %% 1. (ensemble) TRCA | (e)TRCA
-def generate_trca_mat(
-        X: ndarray,
-        y: ndarray) -> Tuple[ndarray, ndarray, ndarray]:
-    """Generate covariance matrices Q & S for TRCA model.
-
-    Args:
-        X (ndarray): (Ne*Nt,Nc,Np). Sklearn-style dataset. Nt>=2.
-        y (ndarray): (Ne*Nt,). Labels for X.
-
-    Returns:
-        Q (ndarray): (Ne,Nc,Nc). Covariance of original data.
-        S (ndarray): (Ne,Nc,Nc). Covariance of template data.
-        X_mean (ndarray): (Ne,Nc,Np). Trial-averaged X.
-    """
-    # basic information
-    X_mean = utils.generate_mean(X=X, y=y)  # (Ne,Nc,Np)
-    n_events = X_mean.shape[0]  # Ne
-
-    # covariance matrices: (Ne,Nc,Nc)
-    Q = utils.generate_var(X=X, y=y)  # (Ne,Nc,Nc)
-    S = np.zeros_like(Q)  # (Ne,Nc,Nc)
-    for ne in range(n_events):   # Ne
-        S[ne] = X_mean[ne] @ X_mean[ne].T  # (Nc,Nc)
-    # 8-10 times slower: S = np.einsum('ecp,ehp->ech', X_mean, X_mean)
-    return Q, S, X_mean
-
-
-def solve_trca_func(
-        Q: ndarray,
-        S: ndarray,
-        n_components: Optional[int] = 1,
-        ratio: Optional[float] = None) -> Tuple[ndarray, ndarray]:
-    """Solve TRCA target function.
-
-    Args:
-        Q (ndarray): (Ne,Nc,Nc). Covariance of original data.
-        S (ndarray): (Ne,Nc,Nc). Covariance of template data.
-        n_components (int): Number of eigenvectors picked as filters.
-            Defaults to 1.
-
-    Returns:
-        w (ndarray): (Ne,Nk,Nc) or Ne*(Nk,Nc). Spatial filters of TRCA.
-        ew (ndarray): (Ne*Nk,Nc). Ensemble spatial filter of eTRCA.
-    """
-    # basic information
->>>>>>> 60691d99
     n_events = Q.shape[0]  # Ne
     n_chans = Q.shape[1]  # Nc
 
@@ -339,7 +243,6 @@
 
     # spatial filtering process
     wX = np.zeros((n_events, n_components, n_points))  # (Ne,Nk,Np)
-<<<<<<< HEAD
     ewX = np.zeros((n_events, n_events * n_components, n_points))  # (Ne,Ne*Nk,Np)
     if standard:
         wX = utils.spatial_filtering(w=w, X=X_mean)  # (Ne,Nk,Np)
@@ -471,103 +374,6 @@
             Training dataset. Nt>=2.
         y_train : ndarray, shape (Ne*Nt,).
             Labels for X_train.
-=======
-    ewX = np.zeros_like(wX)
-    if standard:
-        wX = utils.spatial_filtering(w=w, X_mean=X_mean)  # (Ne,Nk,Np)
-    if ensemble:
-        ewX = utils.spatial_filtering(w=ew, X_mean=X_mean)  # (Ne,Ne*Nk,Np)
-    return wX, ewX
-
-
-def trca_kernel(
-        X_train: ndarray,
-        y_train: ndarray,
-        standard: bool = True,
-        ensemble: bool = True,
-        n_components: int = 1) -> Dict[str, ndarray]:
-    """The modeling process of (e)TRCA.
-
-    Args:
-        X_train (ndarray): (Ne*Nt,Nc,Np). Sklearn-style training dataset. Nt>=2.
-        y_train (ndarray): (Ne*Nt,). Labels for X_train.
-        standard (bool): Use TRCA model. Defaults to True.
-        ensemble (bool): Use eTRCA model. Defaults to True.
-        n_components (int): Number of eigenvectors picked as filters.
-            Defaults to 1.
-
-    Returns:
-        Q (ndarray): (Ne,Nc,Nc). Covariance of original data.
-        S (ndarray): (Ne,Nc,Nc). Covariance of template data.
-        w (ndarray): (Ne,Nk,Nc). Spatial filters of TRCA.
-        ew (ndarray): (Ne*Nk,Nc). Common spatial filter of eTRCA.
-        wX (ndarray): (Ne,Nk,Np). TRCA templates.
-        ewX (ndarray): (Ne,Ne*Nk,Np). eTRCA templates.
-    """
-    # solve target functions
-    Q, S, X_mean = generate_trca_mat(X=X_train, y=y_train)
-    w, ew = solve_trca_func(Q=Q, S=S, n_components=n_components)
-
-    # generate spatial-filtered templates
-    wX, ewX = generate_trca_template(
-        w=w,
-        ew=ew,
-        X_mean=X_mean,
-        standard=standard,
-        ensemble=ensemble
-    )
-    return {'Q': Q, 'S': S, 'w': w, 'ew': ew, 'wX': wX, 'ewX': ewX}
-
-
-def trca_feature(
-        X_test: ndarray,
-        trca_model: Dict[str, ndarray],
-        standard: bool = True,
-        ensemble: bool = True) -> Dict[str, ndarray]:
-    """The pattern matching process of (e)TRCA.
-
-    Args:
-        X_test (ndarray): (Ne*Nte,Nc,Np). Test dataset.
-        trca_model (Dict[str, ndarray]): See details in trca_kernel().
-        standard (bool): Standard model. Defaults to True.
-        ensemble (bool): Ensemble model. Defaults to True.
-
-    Returns:
-        rho (ndarray): (Ne*Nte,Ne). Features of TRCA.
-        erho (ndarray): (Ne*Nte,Ne). Features of eTRCA.
-    """
-    # load in model
-    w, wX = trca_model['w'], trca_model['wX']  # (Ne,Nk,Nc), (Ne,Nk*Np)
-    ew, ewX = trca_model['ew'], trca_model['ewX']  # (Ne*Nk,Nc), (Ne,Ne*Nk*Np)
-    n_events = w.shape[0]  # Ne
-    wX = np.reshape(wX, (n_events, -1), 'C')  # (Ne,Nk*Np)
-    ewX = np.reshape(ewX, (n_events, -1), 'C')  # (Ne,Ne*Nk*Np)
-
-    # pattern matching
-    n_test = X_test.shape[0]  # Ne*Nte
-    rho = np.zeros((n_test, n_events))
-    erho = np.zeros_like(rho)
-    if standard:
-        for nte in range(n_test):
-            X_temp = utils.fast_stan_3d(w @ X_test[nte])  # (Ne,Nk,Np)
-            X_temp = np.reshape(X_temp, (n_events, -1), 'C')  # (Ne,Nk*Np)
-            rho[nte] = utils.fast_corr_2d(X=X_temp, Y=wX)
-    if ensemble:
-        for nte in range(n_test):
-            X_temp = utils.fast_stan_2d(ew @ X_test[nte])  # (Ne*Nk,Np)
-            X_temp = np.tile(np.reshape(X_temp, -1, 'C'), (n_events, 1))  # (Ne,Ne*Nk*Np)
-            erho[nte] = utils.fast_corr_2d(X=X_temp, Y=ewX)
-    return {'rho': rho, 'erho': erho}
-
-
-class TRCA(BasicTRCA):
-    def fit(self, X_train: ndarray, y_train: ndarray):
-        """Train (e)TRCA model.
-
-        Args:
-            X_train (ndarray): (Ne*Nt,Nc,Np). Training dataset. Nt>=2.
-            y_train (ndarray): (Ne*Nt,). Labels for X_train.
->>>>>>> 60691d99
         """
         # basic information
         self.X_train = utils.fast_stan_3d(X_train)
@@ -586,7 +392,6 @@
         )
 
     def transform(self, X_test: ndarray) -> Dict[str, ndarray]:
-<<<<<<< HEAD
         """
         Transform test dataset to discriminant features.
 
@@ -601,16 +406,6 @@
             Decision coefficients of TRCA.
         erho : ndarray, shape (Ne*Nte,Ne).
             Ensemble decision coefficients of eTRCA.
-=======
-        """Transform test dataset to discriminant features.
-
-        Args:
-            X_test (ndarray): (Ne*Nte,Nc,Np). Test dataset.
-
-        Returns:
-            rho (ndarray): (Ne*Nte,Ne). Decision coefficients of TRCA.
-            erho (ndarray): (Ne*Nte,Ne). Ensemble decision coefficients of eTRCA.
->>>>>>> 60691d99
         """
         return trca_feature(
             X_test=X_test,
@@ -619,7 +414,6 @@
             ensemble=self.ensemble
         )
 
-<<<<<<< HEAD
 
 class FB_TRCA(BasicFBTRCA):
     def __init__(
@@ -645,29 +439,6 @@
         n_components : int.
             Number of eigenvectors picked as filters. Defaults to 1.
         """
-=======
-
-class FB_TRCA(BasicFBTRCA):
-    def __init__(
-            self,
-            filter_bank: Optional[List] = None,
-            with_filter_bank: bool = True,
-            standard: bool = True,
-            ensemble: bool = True,
-            n_components: int = 1):
-        """Basic configuration.
-
-        Args:
-            filter_bank (List[ndarray], optional):
-                See details in utils.generate_filter_bank(). Defaults to None.
-            with_filter_bank (bool): Whether the input data has been FB-preprocessed.
-                Defaults to True.
-            standard (bool): Standard model. Defaults to True.
-            ensemble (bool): Ensemble model. Defaults to True.
-            n_components (int): Number of eigenvectors picked as filters.
-                Defaults to 1.
-        """
->>>>>>> 60691d99
         self.n_components = n_components
         self.standard = standard
         self.ensemble = ensemble
@@ -785,7 +556,7 @@
             d (int): The range of events to be merged. Defaults to 2.
         """
         # basic information
-        self.X_train = utils.fast_stan_3d(X_train)
+        self.X_train = X_train
         self.y_train = y_train
         self.d = d
         self.event_type = np.unique(y_train)  # [0,1,2,...,Ne-1]
@@ -807,7 +578,6 @@
             standard=self.standard,
             ensemble=self.ensemble,
             n_components=self.n_components
-<<<<<<< HEAD
         )
 
 
@@ -845,45 +615,6 @@
         )
 
 
-=======
-        )
-
-
-class FB_MS_TRCA(BasicFBTRCA):
-    def __init__(
-            self,
-            filter_bank: Optional[List] = None,
-            with_filter_bank: bool = True,
-            standard: bool = True,
-            ensemble: bool = True,
-            n_components: int = 1):
-        """Basic configuration.
-
-        Args:
-            filter_bank (List[ndarray], optional):
-                See details in utils.generate_filter_bank(). Defaults to None.
-            with_filter_bank (bool): Whether the input data has been FB-preprocessed.
-                Defaults to True.
-            standard (bool): Standard model. Defaults to True.
-            ensemble (bool): Ensemble model. Defaults to True.
-            n_components (int): Number of eigenvectors picked as filters.
-        """
-        self.n_components = n_components
-        self.standard = standard
-        self.ensemble = ensemble
-        super().__init__(
-            base_estimator=MS_TRCA(
-                standard=self.standard,
-                ensemble=self.ensemble,
-                n_components=self.n_components
-            ),
-            filter_bank=filter_bank,
-            with_filter_bank=with_filter_bank,
-            version='SSVEP'
-        )
-
-
->>>>>>> 60691d99
 # %% 3. (e)TRCA-R
 def generate_trcar_mat(
         X: ndarray,
@@ -975,7 +706,7 @@
             projection (ndarray): (Ne,Np,Np). Orthogonal projection matrices.
         """
         # basic information
-        self.X_train = utils.fast_stan_3d(X_train)
+        self.X_train = X_train
         self.y_train = y_train
         self.event_type = np.unique(y_train)  # [0,1,2,...,Ne-1]
         n_train = np.array([np.sum(self.y_train == et) for et in self.event_type])
@@ -1150,19 +881,11 @@
     euX = np.zeros((n_events, eu.shape[0], n_points))  # (Ne,Ne*Nk,Np)
     evY = np.zeros_like(euX)
     if standard:
-<<<<<<< HEAD
         uX = utils.spatial_filtering(w=u, X=X_mean)
         vY = utils.spatial_filtering(w=v, X=sine_template)
     if ensemble:
         euX = utils.spatial_filtering(w=eu, X=X_mean)
         evY = utils.spatial_filtering(w=ev, X=sine_template)
-=======
-        uX = utils.spatial_filtering(w=u, X_mean=X_mean)
-        vY = utils.spatial_filtering(w=v, X_mean=sine_template)
-    if ensemble:
-        euX = utils.spatial_filtering(w=eu, X_mean=X_mean)
-        evY = utils.spatial_filtering(w=ev, X_mean=sine_template)
->>>>>>> 60691d99
     return uX, vY, euX, evY
 
 
@@ -1227,8 +950,6 @@
         'uX': uX, 'vY': vY, 'euX': euX, 'evY': evY
     }
 
-<<<<<<< HEAD
-=======
 
 def sctrca_feature(
         X_test: ndarray,
@@ -1237,67 +958,6 @@
         ensemble: bool) -> Dict[str, ndarray]:
     """The pattern matching process of sc-(e)TRCA.
 
-    Args:
-        X_test (ndarray): (Ne*Nte,Nc,Np). Test dataset.
-        sctrca_model (dict): See details in sctrca_kernel().
-        standard (bool): Standard model. Defaults to True.
-        ensemble (bool): Ensemble model. Defaults to True.
-
-    Returns:
-        rho (ndarray): (Ne*Nte,Ne). Features of sc-TRCA.
-        rho_eeg (ndarray): (Ne*Nte,Ne). (EEG part).
-        rho_sin (ndarray): (Ne*Nte,Ne). (Sinusoidal signal part).
-        erho (ndarray): (Ne*Nte,Ne). Features of sc-eTRCA.
-        erho_eeg (ndarray): (Ne*Nte,Ne). (EEG part).
-        erho_sin (ndarray): (Ne*Nte,Ne). (Sinusoidal signal part).
-    """
-    # load in model
-    u, eu = sctrca_model['u'], sctrca_model['eu']  # (Ne,Nk,Nc), (Ne*Nk,Nc)
-    uX, euX = sctrca_model['uX'], sctrca_model['euX']  # (Ne,Nk*Np), (Ne,Ne*Nk*Np)
-    vY, evY = sctrca_model['vY'], sctrca_model['evY']  # (Ne,Nk*Np), (Ne,Ne*Nk*Np)
-    n_events = u.shape[0]  # Ne
-    uX = np.reshape(uX, (n_events, -1), 'C')  # (Ne,Nk*Np)
-    vY = np.reshape(vY, (n_events, -1), 'C')  # (Ne,Nk*Np)
-    euX = np.reshape(euX, (n_events, -1), 'C')  # (Ne,Ne*Nk*Np)
-    evY = np.reshape(evY, (n_events, -1), 'C')  # (Ne,Ne*Nk*Np)
-
-    # pattern matching
-    n_test = X_test.shape[0]  # Ne*Nte
-    rho = np.zeros((n_test, n_events))  # (Ne*Nte,Ne)
-    rho_eeg, rho_sin = np.zeros_like(rho), np.zeros_like(rho)
-    erho = np.zeros_like(rho)
-    erho_eeg, erho_sin = np.zeros_like(rho), np.zeros_like(rho)
-    if standard:
-        for nte in range(n_test):
-            X_temp = utils.fast_stan_3d(u @ X_test[nte])  # (Ne,Nk,Np)
-            X_temp = np.reshape(X_temp, (n_events, -1), 'C')  # (Ne,Nk*Np)
-            rho_eeg[nte] = utils.fast_corr_2d(X=X_temp, Y=uX)
-            rho_sin[nte] = utils.fast_corr_2d(X=X_temp, Y=vY)
-        rho = utils.combine_feature([rho_eeg, rho_sin])
-    if ensemble:
-        for nte in range(n_test):
-            X_temp = utils.fast_stan_2d(eu @ X_test[nte])  # (Ne*Nk,Np)
-            X_temp = np.tile(
-                A=np.reshape(X_temp, -1, 'C'),
-                reps=(n_events, 1)
-            )  # (Ne,Ne*Nk*Np)
-            erho_eeg[nte] = utils.fast_corr_2d(X=X_temp, Y=euX)
-            erho_sin[nte] = utils.fast_corr_2d(X=X_temp, Y=evY)
-        erho = utils.combine_feature([erho_eeg, erho_sin])
-    return {
-        'rho': rho, 'rho_eeg': rho_eeg, 'rho_sin': rho_sin,
-        'erho': erho, 'erho_eeg': erho_eeg, 'erho_sin': erho_sin
-    }
->>>>>>> 60691d99
-
-def sctrca_feature(
-        X_test: ndarray,
-        sctrca_model: Dict[str, ndarray],
-        standard: bool,
-        ensemble: bool) -> Dict[str, ndarray]:
-    """The pattern matching process of sc-(e)TRCA.
-
-<<<<<<< HEAD
     Args:
         X_test (ndarray): (Ne*Nte,Nc,Np). Test dataset.
         sctrca_model (dict): See details in sctrca_kernel().
@@ -1353,7 +1013,8 @@
         'rho': rho, 'rho_eeg': rho_eeg, 'rho_sin': rho_sin,
         'erho': erho, 'erho_eeg': erho_eeg, 'erho_sin': erho_sin
     }
-=======
+
+
 class SC_TRCA(BasicTRCA):
     def fit(
             self,
@@ -1368,12 +1029,11 @@
             sine_template (ndarray): (Ne,2*Nh,Np). Sinusoidal templates.
         """
         # basic information
-        self.X_train = utils.fast_stan_3d(X_train)
+        self.X_train = X_train
         self.y_train = y_train
         self.event_type = np.unique(self.y_train)  # [0,1,2,...,Ne-1]
         n_train = np.array([np.sum(self.y_train == et) for et in self.event_type])
         assert np.min(n_train) > 1, 'Insufficient training samples!'
->>>>>>> 60691d99
 
         # train sc-TRCA models & templates
         self.training_model = sctrca_kernel(
@@ -1385,60 +1045,6 @@
             n_components=self.n_components
         )
 
-<<<<<<< HEAD
-class SC_TRCA(BasicTRCA):
-    def fit(
-            self,
-            X_train: ndarray,
-            y_train: ndarray,
-            sine_template: ndarray):
-        """Train sc-(e)TRCA model.
-
-        Args:
-            X_train (ndarray): (Ne*Nt,Nc,Np). Training dataset. Nt>=2.
-            y_train (ndarray): (Ne*Nt,). Labels for X_train.
-            sine_template (ndarray): (Ne,2*Nh,Np). Sinusoidal templates.
-        """
-        # basic information
-        self.X_train = X_train
-        self.y_train = y_train
-        self.event_type = np.unique(self.y_train)  # [0,1,2,...,Ne-1]
-        n_train = np.array([np.sum(self.y_train == et) for et in self.event_type])
-        assert np.min(n_train) > 1, 'Insufficient training samples!'
-=======
-    def transform(self, X_test: ndarray) -> Dict[str, ndarray]:
-        """Transform test dataset to discriminant features.
-
-        Args:
-            X_test (ndarray): (Ne*Nte,Nc,Np). Test dataset.
-
-        Returns:
-            rho (ndarray): (Ne*Nte,Ne). Features of sc-TRCA.
-            rho_eeg (ndarray): (Ne*Nte,Ne). (EEG part).
-            rho_sin (ndarray): (Ne*Nte,Ne). (Sinusoidal signal part).
-            erho (ndarray): (Ne*Nte,Ne). Features of sc-eTRCA.
-            erho_eeg (ndarray): (Ne*Nte,Ne). (EEG part).
-            erho_sin (ndarray): (Ne*Nte,Ne). (Sinusoidal signal part).
-        """
-        return sctrca_feature(
-            X_test=X_test,
-            sctrca_model=self.training_model,
-            standard=self.standard,
-            ensemble=self.ensemble
-        )
->>>>>>> 60691d99
-
-        # train sc-TRCA models & templates
-        self.training_model = sctrca_kernel(
-            X_train=self.X_train,
-            y_train=self.y_train,
-            sine_template=sine_template,
-            standard=self.standard,
-            ensemble=self.ensemble,
-            n_components=self.n_components
-        )
-
-<<<<<<< HEAD
     def transform(self, X_test: ndarray) -> Dict[str, ndarray]:
         """Transform test dataset to discriminant features.
 
@@ -1498,45 +1104,6 @@
 
 # %% 5. two-stage CORRCA | TS-CORRCA
 
-=======
-class FB_SC_TRCA(BasicFBTRCA):
-    def __init__(
-            self,
-            filter_bank: Optional[List] = None,
-            with_filter_bank: bool = True,
-            standard: bool = True,
-            ensemble: bool = True,
-            n_components: int = 1):
-        """Basic configuration.
-
-        Args:
-            filter_bank (List[ndarray], optional):
-                See details in utils.generate_filter_bank(). Defaults to None.
-            with_filter_bank (bool): Whether the input data has been FB-preprocessed.
-                Defaults to True.
-            standard (bool): Standard model. Defaults to True.
-            ensemble (bool): Ensemble model. Defaults to True.
-            n_components (int): Number of eigenvectors picked as filters.
-                Defaults to 1.
-        """
-        self.n_components = n_components
-        self.standard = standard
-        self.ensemble = ensemble
-        super().__init__(
-            base_estimator=SC_TRCA(
-                standard=self.standard,
-                ensemble=self.ensemble,
-                n_components=self.n_components
-            ),
-            filter_bank=filter_bank,
-            with_filter_bank=with_filter_bank,
-            version='SSVEP'
-        )
-
-
-# %% 5. two-stage CORRCA | TS-CORRCA
-
->>>>>>> 60691d99
 
 # %% 6. cross-correlation TRCA | xTRCA
 
